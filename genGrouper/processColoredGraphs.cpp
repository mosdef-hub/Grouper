--- conflicted
+++ resolved
@@ -24,7 +24,6 @@
 #include <GraphMol/GraphMol.h>
 
 
-<<<<<<< HEAD
 void generate_all_colorings(
     const std::unordered_map<std::pair<int, int>, int>& possible_edge_colors, 
     std::vector<std::vector<int>>& all_colorings, 
@@ -33,18 +32,6 @@
 {
     if (edge_index == possible_edge_colors.size()) {
         all_colorings.push_back(current_coloring);
-=======
-void get_sensible_port_combos(
-    const std::vector<std::vector<std::pair<int, int>>>& v, 
-    const GroupGraph& gG, 
-    const std::vector<std::pair<int, int>>& edge_list, 
-    const std::unordered_map<std::string, std::vector<int>>& node_types,
-    std::unordered_set<std::string>& smiles_set, 
-    const std::unordered_set<std::string>& negativeConstraints,
-    const bool verbose) {
-
-    if (v.empty()) {
->>>>>>> 7dda8b16
         return;
     }
 
@@ -78,16 +65,10 @@
         }
     }
 
-<<<<<<< HEAD
     return std::vector<std::vector<int>>(unique_colorings.begin(), unique_colorings.end());
 }
-=======
-    for (size_t i = 0; i < size; ++i) {
-        std::vector<std::pair<int, int>> combination;
->>>>>>> 7dda8b16
-
-
-<<<<<<< HEAD
+
+
 std::pair<int, int> color_to_ports(int color, const std::vector<int>& src_ports, const std::vector<int>& dst_ports) {
     int src_port = src_ports[color / dst_ports.size()];
     int dst_port = dst_ports[color % dst_ports.size()];
@@ -170,52 +151,6 @@
                 int dstPort = colorPort.second;
 
                 gG.addEdge({src, srcPort}, {dst, dstPort});
-=======
-        try {
-            temp_gG = gG;
-            for (size_t j = 0; j < edge_list.size(); ++j) {
-                temp_gG.addEdge(
-                    std::make_tuple(edge_list[j].first, combination[j].first),
-                    std::make_tuple(edge_list[j].second, combination[j].second)
-                );
-            }
-
-            // Convert the graph to a SMILES string
-            smiles = temp_gG.toSmiles();
-
-            // Convert the SMILES string to a molecule
-            std::unique_ptr<RDKit::ROMol> mol(RDKit::SmilesToMol(smiles));
-            if (!mol) {
-                std::cerr << "Error: Could not convert SMILES to molecule." << std::endl;
-                continue;
-            }
-
-            // Check against the negative constraints using SMARTS patterns
-            bool matchesNegativeConstraint = false;
-            for (const auto& smarts : negativeConstraints) {
-                std::unique_ptr<RDKit::ROMol> query(RDKit::SmartsToMol(smarts));
-                if (!query) {
-                    std::cerr << "Error: Could not parse SMARTS string: " << smarts << std::endl;
-                    continue;
-                }
-
-                // Check if the molecule matches the SMARTS pattern using SubstructMatch
-                std::vector<RDKit::MatchVectType> matches;
-                if (RDKit::SubstructMatch(*mol, *query, matches)) {
-                    matchesNegativeConstraint = true;
-                    break;
-                }
-            }
-
-            // If the molecule does not match any negative constraint, add it to the set
-            if (!matchesNegativeConstraint) {
-                smiles_set.insert(smiles);
-            }
-
-        } catch (const std::exception& e) {
-            if (verbose) {
-                std::cerr << "Couldn't produce graph from vcolg output: " << e.what() << std::endl;
->>>>>>> 7dda8b16
             }
         } catch (const std::exception& e) {
             continue;
@@ -276,12 +211,9 @@
     }
 
     // Error checking
-<<<<<<< HEAD
     // for (const auto& color : colors) {
     //     std::cout << "colors: " << color << " ";
     // }
-=======
->>>>>>> 7dda8b16
     if (node_defs.size() < static_cast<size_t>(*std::max_element(colors.begin(), colors.end()) + 1)) {
         throw std::runtime_error("Number of nodes in node_defs does not match the number of nodes in the nauty_output_file...");
     }
@@ -343,26 +275,6 @@
         );
     }
 
-<<<<<<< HEAD
-=======
-    // Use a graph library to create a graph from non_colored_edge_list and check degrees
-    std::map<int, int> node_degrees; // Placeholder for node degrees
-    for (const auto& edge : non_colored_edge_list) {
-        node_degrees[edge.first]++;
-        node_degrees[edge.second]++;
-    }
-
-    for (const auto& [node, degree] : node_degrees) {
-        if (degree > node_types.at(int_to_node_type.at(colors[node])).size()) {
-            return {};
-        }
-    }
-
-    std::vector<std::vector<std::pair<int, int>>> edge_colors;
-    for (const auto& [index, port_combinations] : edge_index_to_edge_color) {
-        edge_colors.push_back(port_combinations);
-    }
->>>>>>> 7dda8b16
 
 
     std::vector<GroupGraph> graphs = generate_non_isomorphic_colored_graphs(
@@ -370,14 +282,8 @@
         int_to_node_type, 
         int_to_smiles, 
         node_types, 
-<<<<<<< HEAD
         node_type_to_hub,
         colors
-=======
-        graph_basis,
-        negativeConstraints,
-        verbose
->>>>>>> 7dda8b16
     );
 
     // Convert the graphs to smiles
