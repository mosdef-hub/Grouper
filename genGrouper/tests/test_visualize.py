import pytest

import networkx as nx
import numpy as np
<<<<<<< HEAD
from Grouper import GroupGraph
from Grouper.tests.base_test import BaseTest
from Grouper.visualization import nx_visualize
from Grouper.utils import convert_to_nx
=======
from genGrouper import GroupGraph
from genGrouper.tests.base_test import BaseTest
from genGrouper.visualization import visualize
from genGrouper.utils import convert_to_nx
>>>>>>> a4317a07

class TestGroupGraph(BaseTest):
    @pytest.mark.parametrize("graph_fixture", ["empty_graph", "basic_graph", "single_node_graph"])
    def test_nx_visualize(self, request, graph_fixture):
        graph = request.getfixturevalue(graph_fixture)
        conversion = convert_to_nx(graph)
        if graph_fixture == "empty_graph":
            with pytest.raises(ValueError):
                pos = nx.spring_layout(conversion)
                fig = visualize(graph, pos)
        else:
            pos = nx.spring_layout(conversion)
            fig = visualize(graph, pos)
            assert fig<|MERGE_RESOLUTION|>--- conflicted
+++ resolved
@@ -2,17 +2,10 @@
 
 import networkx as nx
 import numpy as np
-<<<<<<< HEAD
 from Grouper import GroupGraph
 from Grouper.tests.base_test import BaseTest
-from Grouper.visualization import nx_visualize
+from Grouper.visualization import visualize
 from Grouper.utils import convert_to_nx
-=======
-from genGrouper import GroupGraph
-from genGrouper.tests.base_test import BaseTest
-from genGrouper.visualization import visualize
-from genGrouper.utils import convert_to_nx
->>>>>>> a4317a07
 
 class TestGroupGraph(BaseTest):
     @pytest.mark.parametrize("graph_fixture", ["empty_graph", "basic_graph", "single_node_graph"])
