--- conflicted
+++ resolved
@@ -5,11 +5,6 @@
 from matplotlib import colors
 from PIL import Image
 from io import BytesIO
-<<<<<<< HEAD
-from Grouper import GroupGraph
-from Grouper.utils import nxGroupGraph
-import math
-=======
 import cairosvg
 import networkx as nx
 import numpy as np
@@ -75,7 +70,6 @@
         port_positions.append((port_x, port_y))
     return port_positions
 
->>>>>>> a4317a07
 
 # Generate node images with ports and labels
 def generate_svg(num_ports, node_type, radius_node=50, radius_ports=30, distance_from_center=48, color='lightblue'):
