#include <iostream>
#include <vector>
#include <stdexcept>
#include <sstream>
#include <algorithm>
#include <cstring>
#include <queue>
#include <stack>
#include <nlohmann/json.hpp>

#include "dataStructures.hpp"

#include <GraphMol/ROMol.h>
#include <GraphMol/SmilesParse/SmilesWrite.h>
#include <GraphMol/SmilesParse/SmilesParse.h>
#include <GraphMol/GraphMol.h>
#include <GraphMol/Atom.h>
#include <GraphMol/Bond.h>
#include <GraphMol/AtomIterators.h>
#include <GraphMol/BondIterators.h>
#include <GraphMol/PeriodicTable.h>
#include <GraphMol/MolOps.h>
#include <RDGeneral/types.h>

#include <nauty/nauty.h>
#include <nauty/naututil.h>

#define MAX_EDGES 100

// Define structures as thread-local using thread_local
thread_local std::vector<setword> g;         // For the nauty graph
thread_local std::vector<int> lab;          // For the label array
thread_local std::vector<int> ptn;          // For the partition array
thread_local std::vector<int> orbits;       // For the orbits array
thread_local DEFAULTOPTIONS_GRAPH(options); // Default nauty options
thread_local statsblk stats;                // Nauty stats structure

struct hash_vector {
    std::size_t operator()(const std::vector<setword>& v) const {
        std::size_t seed = 0;
        for (int i : v) {
            boost::hash_combine(seed, i);
        }
        return seed;
    }
};

struct DisjointSet {
    std::vector<int> parent;

    DisjointSet(int n) : parent(n) {
        for (int i = 0; i < n; ++i) parent[i] = i;
    }

    int find(int x) {
        if (parent[x] != x) parent[x] = find(parent[x]);
        return parent[x];
    }

    void unite(int x, int y) {
        int rootX = find(x);
        int rootY = find(y);
        if (rootX != rootY) parent[rootY] = rootX;
    }
};

struct NautyEdgeData {
    int num_edges;
    int edges[MAX_EDGES][2];
    int edge_orbits[MAX_EDGES];
    DisjointSet* uf = nullptr;
};

// Each thread gets its own pointer to avoid conflicts
thread_local NautyEdgeData* edge_data_ptr = nullptr;

// Function to initialize the thread-local nauty structures
void initializeNautyStructures(int n) {
    int m = SETWORDSNEEDED(n);

    // Resize the vectors based on the required size
    g.resize(m * n); // The nauty graph requires m * n words
    lab.resize(n);   // Label array size is n
    ptn.resize(n);   // Partition array size is n
    orbits.resize(n); // Orbit array size is n

    // Clear the graph
    std::fill(g.begin(), g.end(), 0);
}

// Function to create a rdkit mol whether smarts or smiles
std::unique_ptr<RDKit::ROMol> createMol(const std::string& pattern, bool isSmarts) {
    return std::unique_ptr<RDKit::ROMol>(isSmarts ? RDKit::SmartsToMol(pattern) : RDKit::SmilesToMol(pattern));
}

// Function to convert rdkit ROMol to AtomGraph
void createAtomGraphFromRDKit(const std::unique_ptr<RDKit::ROMol>& mol, AtomGraph &aG, bool validate=true) {
    const RDKit::PeriodicTable* pt = RDKit::PeriodicTable::getTable();
    for (size_t i=0; i<mol->getNumAtoms(); ++i) {
        const auto& atom = mol->getAtomWithIdx(i);
        int atomicNumber = atom->getAtomicNum();
        // Calculate explicit charge
        int charge = atom->getFormalCharge();
        int valence = pt->getDefaultValence(atomicNumber);
        if (atomicNumber == 16) { // unique handling for sulfur, which can be larger
            valence = 6;
        }
        // Iterate over the bonds and sum the bond orders
        // for (size_t i=0; i<mol->getNumBonds(); i++) {
        //     const auto& bond = mol->getBondWithIdx(i);
        //     double border = bond->getBondTypeAsDouble();
        //     int borderInt = (int)border;
        //     if (bond->getBeginAtomIdx() == atom->getIdx()) {
        //         valence -= borderInt;
        //     }
        //     else if (bond->getEndAtomIdx() == atom->getIdx()) {
        //         valence -= borderInt;
        //     }
        // }
        aG.addNode(atom->getSymbol(), valence+charge);
    }
    for (size_t i=0; i<mol->getNumBonds(); i++) {
        const auto& bond = mol->getBondWithIdx(i);
        double border = bond->getBondTypeAsDouble();
        aG.addEdge(bond->getBeginAtomIdx(), bond->getEndAtomIdx(), border, validate);
    }
}


// Core methods
GroupGraph::GroupGraph()
    : nodes(), edges(), nodetypes() {}

GroupGraph::GroupGraph(const GroupGraph& other)
    : nodes(other.nodes), edges(other.edges), nodetypes(other.nodetypes) {}

GroupGraph& GroupGraph::operator=(const GroupGraph& other) {
    if (this != &other) {
        nodes = other.nodes;
        edges = other.edges;
        nodetypes = other.nodetypes;
    }
    return *this;
}

bool GroupGraph::Group::operator==(const Group& other) const {
    return ntype == other.ntype &&
           pattern == other.pattern &&
           hubs == other.hubs;
}

bool GroupGraph::Group::operator!=(const Group& other) const {
    return !(*this == other);
}

GroupGraph::Group::Group(const std::string& ntype, const std::string& pattern, const std::vector<int>& hubs, const std::string patternType){

    // Error handling
    if (ntype.empty() && pattern.empty()) {
        throw std::invalid_argument("Either SMARTS or type must be provided");
    }
    for (int hub : hubs) {
        if (hub < 0) {
            throw std::invalid_argument("Hub ID must be greater than or equal to 0");
        }
    }
    // Validate the Group inputs are possible
    AtomGraph atomGraph;
    if (patternType == "SMARTS") {
        atomGraph.fromSmarts(pattern);
        validateAtomisticAtomGraph(atomGraph, hubs, pattern, patternType);
    }
    else if (patternType == "SMILES") {
        atomGraph.fromSmiles(pattern);
        validateAtomisticAtomGraph(atomGraph, hubs, pattern, patternType);
    }
    else { // No validation for CG=Coarse Grained validation.
        atomGraph.fromNonAtomic(pattern); // Won't require validation, but parse as SMARTS
        for (int hub : hubs) { // Check that hubs can still be matched
            if (hub > static_cast<int>(atomGraph.nodes.size()) - 1) {
                std::stringstream hubsStr;
                for (const int hubnumber : hubs) {
<<<<<<< HEAD
                    hubsStr << hubnumber; // Append the integer followed by a space
                }
                throw std::invalid_argument("Hub Index [" + hubsStr.str() + "] of " + std::to_string(hub) + " is greater than the number of atoms in the group");
=======
                    hubsStr << hub_number; // Append the integer followed by a space
                }
                throw std::invalid_argument("Hub Index ["+ hubsStr + "] of " + std::to_string(hubs) + " is greater than the number of atoms in the group");
>>>>>>> 3f182f6a
            }
        }
    }
    this->ntype = ntype;
    this->pattern = pattern;
    this->hubs = hubs;
    this->patternType = patternType;
    std::vector<PortType> ports(hubs.size());
    std::iota(ports.begin(), ports.end(), 0);
    this->ports = ports;
}

void validateAtomisticAtomGraph (const AtomGraph atomGraph, const std::vector<int>& hubs, const std::string pattern, const std::string patternType) {
    // Validate pattern is a valid SMARTS string
    std::unique_ptr<RDKit::ROMol> mol = createMol(pattern, patternType == "SMARTS");
    if (!mol) {
        throw GrouperParseException("Invalid "+ patternType +": " + pattern + " provided");
    }
    // Validate connected molecules
    std::vector<std::vector<int>> moleculesVector;
    RDKit::MolOps::getMolFrags(*mol, moleculesVector);
<<<<<<< HEAD
=======
    // std::vector<boost::shared_ptr<RDKit::ROMol>> moleculesVector = RDKit::MolOps::getMolFrags(*mol);
>>>>>>> 3f182f6a
    if (moleculesVector.size()>1) {
        throw GrouperParseException("Invalid "+ patternType +": " + pattern + " with detached molecules.");
    }
    // Valency Checks
    std::unordered_map<int, int> atomFreeValency;
    for (const auto& [id, node] : atomGraph.nodes) {
        atomFreeValency[id] = node.valency;
        if (atomFreeValency[id] < 0) {
            throw GrouperParseException("Atom "+std::to_string(id)+" has a negative valency after adding the hub for pattern "+ pattern);
        }
    }
    // Validate hubs
    for (int hub : hubs) {
        if (hub > static_cast<int>(atomGraph.nodes.size()) - 1) {
            throw std::invalid_argument("Hub ID "+ std::to_string(hub) +" is greater than the number of atoms in the group");
        }
    }
    for (int hub : hubs) {
        atomFreeValency[hub] -= 1;
        if (atomFreeValency[hub] < 0) {
            throw GrouperParseException("Atom "+std::to_string(hub)+" has a negative valency after adding the hub for pattern "+ pattern);
        }
    }
}

std::vector<int> GroupGraph::Group::hubOrbits() const {

    AtomGraph atomGraph;
    if (patternType == "SMARTS") {
        atomGraph.fromSmarts(pattern);
    }
    else {
        atomGraph.fromSmiles(pattern);
    }
    int n = atomGraph.nodes.size();
    if (n == 0) return {}; // Edge case: no atoms

    // Step 1: Convert group to a nauty-compatible atomic graph
    int m = SETWORDSNEEDED(n);
    std::vector<setword> adj(n * m, 0);

    // Map atoms to nauty node indices
    std::unordered_map<int, int> atom_to_nauty;
    int index = 0;
    for (const auto& [id, node] : atomGraph.nodes) {
        atom_to_nauty[id] = index++;
    }

    // Add edges for atomic connectivity
    for (const auto& [src, dst, order] : atomGraph.edges) {
        int from = atom_to_nauty[src];
        int to = atom_to_nauty[dst];
        ADDONEEDGE(adj.data(), from, to, m);
    }

    // Step 2: Compute atom orbits using nauty
    std::vector<int> lab(n), ptn(n), orbits(n);
    std::vector<setword> canong(n);
    DEFAULTOPTIONS_GRAPH(options);
    statsblk stats;
    options.getcanon = TRUE;

    densenauty(adj.data(), lab.data(), ptn.data(), orbits.data(), &options, &stats, m, n, canong.data());

    // Step 3: Map orbits back to hubs
    std::vector<int> hub_orbits;
    for (int hub : hubs) {
        if (atom_to_nauty.find(hub) != atom_to_nauty.end()) {
            hub_orbits.push_back(orbits[atom_to_nauty[hub]]);
        }
    }

    return hub_orbits;
}

std::vector<std::vector<int>> GroupGraph::Group::getPossibleAttachments(int degree) const {
    std::vector<std::vector<int>> possible_attachments;
    // Cast value
    if (degree > static_cast<int>(hubs.size())) {
        return possible_attachments; // Not enough ports for the given degree
    }

    // Generate all possible attachment sets using combinations
    std::vector<int> indices(hubs.size());
    std::iota(indices.begin(), indices.end(), 0); // Fill with 0, 1, ..., hubs.size()-1

    std::vector<int> combination;
    std::function<void(int, int)> generate_combinations = [&](int start, int count) {
        if (count == 0) {
            possible_attachments.push_back(combination);
            return;
        }
        for (size_t i = start; i <= indices.size() - count; ++i) {
            combination.push_back(indices[i]);
            generate_combinations(i + 1, count - 1);
            combination.pop_back();
        }
    };

    generate_combinations(0, degree); // Generate all subsets of size `degree`

    // Filter out isomorphic attachment sets
    AtomGraph atomGraph;
    if (patternType == "SMARTS") {
        atomGraph.fromSmarts(pattern);
    } else {
        atomGraph.fromSmiles(pattern);
    }

    // Store unique canonical forms
    std::unordered_set<std::vector<setword>, hash_vector> unique_canon_attachments;
    std::vector<std::vector<int>> non_isomorphic_attachments;

    for (const auto& attachment : possible_attachments) {
        AtomGraph modifiedGraph = atomGraph;

        // Add dummy attachment atoms to these positions
        for (int port_idx : attachment) {
            modifiedGraph.addNode("I"); // Add dummy attachment atom
            modifiedGraph.addEdge(hubs[port_idx], modifiedGraph.nodes.size() - 1); // Connect to the hub
        }

        // Compute the canonical form using Nauty
        std::vector<setword> nauty_graph = modifiedGraph.toNautyGraph();
        std::vector<int> lab(modifiedGraph.nodes.size()), ptn(modifiedGraph.nodes.size()), orbits(modifiedGraph.nodes.size());
        std::vector<setword> canong(modifiedGraph.nodes.size());

        // Sort nodes by color and initialize `lab` and `ptn`
        int n = modifiedGraph.nodes.size();
        int n_nodes = static_cast<int>(modifiedGraph.nodes.size());
        std::vector<std::string> node_colors(modifiedGraph.nodes.size());
        for (int i = 0; i < n_nodes; ++i) node_colors[i] = modifiedGraph.nodes[i].ntype;

        std::unordered_map<std::string, int> color_to_index;
        int color_index = 0;
        for (auto [id, atom] : modifiedGraph.nodes) {
            if (color_to_index.find(atom.ntype) == color_to_index.end()){
                color_to_index[atom.ntype] = color_index;
                color_index++;
            }
        }
        std::vector<std::pair<int, int>> color_sorted_nodes;
        for (int i = 0; i < n; ++i) color_sorted_nodes.emplace_back(color_to_index[node_colors[i]], i);
        std::sort(color_sorted_nodes.begin(), color_sorted_nodes.end());
        for (int i = 0; i < n; ++i) lab[i] = color_sorted_nodes[i].second;
        for (int i = 0; i < n - 1; ++i) ptn[i] = (color_sorted_nodes[i].first == color_sorted_nodes[i + 1].first) ? 1 : 0;
        ptn[n - 1] = 0;

        DEFAULTOPTIONS_GRAPH(options);
        statsblk stats;
        options.getcanon = TRUE;
        options.defaultptn = FALSE;
        densenauty(nauty_graph.data(), lab.data(), ptn.data(), orbits.data(), &options, &stats, SETWORDSNEEDED(modifiedGraph.nodes.size()), modifiedGraph.nodes.size(), canong.data());

        // Keep only unique (non-isomorphic) attachment sets
        if (unique_canon_attachments.insert(canong).second) {
            non_isomorphic_attachments.push_back(attachment);
        }
    }
    return non_isomorphic_attachments;
}

std::string GroupGraph::Group::toString() const {
    std::ostringstream output;
    output << "Group " <<" (" << ntype << ") (" << pattern << ") ";
    output << ": \n    Ports ";
    for (PortType port : ports) {
        output << port << " ";
    }
    output << "\n    Hubs  ";
    for (NodeIDType hub : hubs) {
        output << hub << " ";
    }
    return output.str();
}

bool GroupGraph::operator==(const GroupGraph& other) const {
    // Check if empty
    if (nodes.empty() && other.nodes.empty()) {
        return true;
    }
    if (nodes.empty() || other.nodes.empty()) {
        return false;
    }

    // Convert GroupGraph to AtomGraph
    std::unique_ptr<AtomGraph> atomGraph1 = this->toAtomicGraph();
    std::unique_ptr<AtomGraph> atomGraph2 = other.toAtomicGraph();

    // Check if the number of nodes and edges are the same
    if (atomGraph1->nodes.size() != atomGraph2->nodes.size()) {
        return false;
    }
    // int edgeCount1 = 0;
    // int edgeCount2 = 0;
    // for (const auto& node : atomGraph1->edges) {
    //     edgeCount1 += node.second.size();
    // }
    // for (const auto& node : atomGraph2->edges) {
    //     edgeCount2 += node.second.size();
    // }
    // if (edgeCount1 != edgeCount2) {
    //     return false;
    // }
    // Check if the number of edges are the same
    if (atomGraph1->edges.size() != atomGraph2->edges.size()) {
        return false;
    }

    // Convert AtomGraph to nauty graph
    int n = atomGraph1->nodes.size(); // Assuming the number of nodes is the same for both graphs
    int m = SETWORDSNEEDED(n);

    // Use std::vector instead of DYNALLSTAT and DYNALLOC
    std::vector<setword> g1(m * n, 0); // Initialize graph 1
    std::vector<setword> g2(m * n, 0); // Initialize graph 2
    std::vector<int> lab1(n), ptn1(n), orbits1(n); // Label, partition, and orbits for graph 1
    std::vector<int> lab2(n), ptn2(n), orbits2(n); // Label, partition, and orbits for graph 2
    std::vector<setword> canong1(m * n, 0); // Canonical form for graph 1
    std::vector<setword> canong2(m * n, 0); // Canonical form for graph 2
    setword workspace[160]; // Workspace for nauty

    // Initialize nauty structures
    static DEFAULTOPTIONS_GRAPH(options);
    statsblk stats;

    // Convert AtomGraph to nauty graph for g1
    EMPTYGRAPH(g1.data(), m, n);
    // for (const auto& [id, dst_order] : atomGraph1->edges) {
    //     if (!dst_order.empty()) {
    //         for (const auto& [dest,order] : dst_order) {
    //             int from = id;
    //             int to = dest;
    //             ADDONEEDGE(g1.data(), from, to, m);
    //         }
    //     }
    // }
    for (const auto& [src, dst, order]: atomGraph1->edges) {
        ADDONEEDGE(g1.data(), src, dst, m);
    }

    // Convert AtomGraph to nauty graph for g2
    EMPTYGRAPH(g2.data(), m, n);
    // for (const auto& [id, dst_order] : atomGraph2->edges) {
    //     if (!dst_order.empty()) {
    //         for (const auto& [dest,order] : dst_order) {
    //             int from = id;
    //             int to = dest;
    //             ADDONEEDGE(g2.data(), from, to, m);
    //         }
    //     }
    // }
    for (const auto& [src, dst, order]: atomGraph2->edges) {
        ADDONEEDGE(g2.data(), src, dst, m);
    }

    // Call nauty to canonicalize the graphs
    options.getcanon = TRUE;
    nauty(g1.data(), lab1.data(), ptn1.data(), nullptr, orbits1.data(), &options, &stats, workspace, 160, m, n, canong1.data());
    nauty(g2.data(), lab2.data(), ptn2.data(), nullptr, orbits2.data(), &options, &stats, workspace, 160, m, n, canong2.data());

    // Compare the canonical forms to determine isomorphism
    if (memcmp(canong1.data(), canong2.data(), sizeof(setword) * m * n) != 0) {
        return false;
    }

    return true;
}

inline bool operator<(const std::tuple<GroupGraph::NodeIDType, GroupGraph::PortType, GroupGraph::NodeIDType, GroupGraph::PortType, unsigned int>& lhs,
                      const std::tuple<GroupGraph::NodeIDType, GroupGraph::PortType, GroupGraph::NodeIDType, GroupGraph::PortType, unsigned int>& rhs) {
    // Use the built-in tuple comparison operator
    return std::tie(lhs) < std::tie(rhs);
}

// Operating methods
void GroupGraph::addNode(
    std::string ntype = "",
    std::string pattern = "",
    std::vector<NodeIDType> hubs = {},
    std::string patternType = "SMILES"
) {
    /*There are 2 ways you can input a node:
        0. ntype, pattern, hubs
        1. ntype if it already exists
    */

    // Error handling
    if (ntype.empty()) {
        throw std::invalid_argument("Group type must be provided");
    }
    // Case 0: Group type, pattern, and hubs are provided
    if (!ntype.empty() && !pattern.empty() && !hubs.empty()) {
        // Error handling
        for (int hub : hubs) {
            if (hub < 0) {
                throw std::invalid_argument("Hub ID must be greater than or equal to 0");
            }
        }
        for (const auto& entry : nodes) {
            if (entry.second.ntype == ntype && entry.second.pattern != pattern && entry.second.hubs != hubs) {
                throw std::invalid_argument("Group type already exists with different SMARTS/SMILES or hubs");
            }
        }
        int id = nodes.size();
        nodes[id] = Group(ntype, pattern, hubs, patternType);
        nodetypes[ntype] = hubs;
    }
    // Case 1: Group type (ntype) is provided
    else if (!ntype.empty() && pattern.empty() && hubs.empty()) {
        if (nodetypes.find(ntype) == nodetypes.end()) {
            throw std::invalid_argument("Group type does not exist yet, please provide SMARTS and hubs");
        }
        int id = nodes.size();
        std::vector<int> hubs = nodetypes[ntype];
        for (const auto& [i, node] : nodes) {
            if (node.ntype == ntype) {
                hubs = node.hubs;
                pattern = node.pattern;
                break;
            }
        }
        nodes[id] = Group(ntype, pattern, hubs, patternType);
    }
    else {
        std::string hubs_str = "";
        for (int hub : hubs) {
            hubs_str += std::to_string(hub) + " ";
        }
        throw std::invalid_argument("Invalid input for add_node ntype: " + ntype + " SMARTS/SMILES: " + pattern + " hubs: " + hubs_str);
    }
}

void GroupGraph::addNode(Group group) {
    // Error handling
    if (group.ntype.empty()) {
        throw std::invalid_argument("Group type must be provided");
    }
    if (group.pattern.empty()) {
        throw std::invalid_argument("Group pattern must be provided");
    }
    for (int hub : group.hubs) {
        if (hub < 0) {
            throw std::invalid_argument("Hub ID must be greater than or equal to 0");
        }
    }
    for (const auto& entry : nodes) {
        if (entry.second.ntype == group.ntype && entry.second.pattern != group.pattern && entry.second.hubs != group.hubs) {
            throw std::invalid_argument("Group type already exists with different SMARTS/SMILES or hubs");
        }
    }
    int id = nodes.size();
    nodes[id] = group;
    nodetypes[group.ntype] = group.hubs;
}

bool GroupGraph::addEdge(std::tuple<NodeIDType,PortType> fromNodePort, std::tuple<NodeIDType,PortType>toNodePort, double bondOrder, bool strict) {
    NodeIDType from = std::get<0>(fromNodePort);
    PortType fromPort = std::get<1>(fromNodePort);
    NodeIDType to = std::get<0>(toNodePort);
    PortType toPort = std::get<1>(toNodePort);

    // Error handling
    if (from == to) {
        if (strict) {
            throw std::invalid_argument("Source and destination nodes are the same");
        }
        return false;
    }
    if (nodes.find(from) == nodes.end()) {
        if (strict) {
            throw std::invalid_argument("Source node does not exist");
        }
        return false;
    }
    if (nodes.find(to) == nodes.end()) {
        if (strict) {
            throw std::invalid_argument("Destination node does not exist");
        }
        return false;
    }
    if (std::find(nodes[from].ports.begin(), nodes[from].ports.end(), fromPort) == nodes[from].ports.end()) {
        if (strict) {
            throw std::invalid_argument("Source port does not exist");
        }
        return false;
    }
    if (std::find(nodes[to].ports.begin(), nodes[to].ports.end(), toPort) == nodes[to].ports.end()) {
        if (strict) {
            throw std::invalid_argument("Destination port does not exist");
        }
        return false;
    }

    const std::tuple<NodeIDType, PortType, NodeIDType, PortType, double> edge = std::make_tuple(from, fromPort, to, toPort, bondOrder);
    if (edges.count(edge) != 0) {
        if (strict) {
            throw std::invalid_argument("Edge already exists");
        }
        return false;
    }
    if (used_ports.count({from, fromPort}) > 0) {
        if (strict) {
            throw std::invalid_argument("Source port already in use");
        }
        return false;
    }
    if (used_ports.count({to, toPort}) > 0) {
        if (strict) {
            throw std::invalid_argument("Destination port already in use");
        }
        return false;
    }
    // Add the edge and mark both ports as used
    edges.insert(edge);
    used_ports.insert({from, fromPort});
    used_ports.insert({to, toPort});
    return true;
}

int GroupGraph::numFreePorts(NodeIDType nodeID) const {
    if (nodes.find(nodeID) == nodes.end()) {
        throw std::invalid_argument("Can't calculate numFreePorts because node does not exist");
    }
    const Group& node = nodes.at(nodeID);
    int occupied_ports = 0;
    for (const auto& edge : edges) {
        if (std::get<0>(edge) == nodeID || std::get<2>(edge) == nodeID) {
            occupied_ports++;
        }
    }
    return node.ports.size() - occupied_ports;
}

bool GroupGraph::isPortFree(NodeIDType nodeID, PortType port) const {
    if (nodes.find(nodeID) == nodes.end()) {
        throw std::invalid_argument("Can't check if port is free because node does not exist");
    }
    if (std::find(nodes.at(nodeID).ports.begin(), nodes.at(nodeID).ports.end(), port) == nodes.at(nodeID).ports.end()) {
        throw std::invalid_argument("Can't check if port is free because port does not exist");
    }
    for (const auto& edge : edges) {
        if ((std::get<0>(edge) == nodeID && std::get<1>(edge) == port) ||
            (std::get<2>(edge) == nodeID && std::get<3>(edge) == port)) {
            return false;
        }
    }
    return true;
}

void GroupGraph::clearEdges() {
    edges.clear();
    used_ports.clear();
}

void update_edge_orbits(int count, int *perm, int *orbits, int numorbits, int stabvertex, int n) {

    if (!edge_data_ptr) return;

    int num_edges = edge_data_ptr->num_edges;
    int (*nauty_edges)[2] = edge_data_ptr->edges;
    int* edge_orbits = edge_data_ptr->edge_orbits;

    DisjointSet* uf = edge_data_ptr->uf;

    // Build edge index map from normalized edges to their indices
    std::map<std::pair<int, int>, int> edge_index;
    for (int i = 0; i < num_edges; ++i) {
        int u = std::min(nauty_edges[i][0], nauty_edges[i][1]);
        int v = std::max(nauty_edges[i][0], nauty_edges[i][1]);
        edge_index[{u, v}] = i;
    }

    // For each edge, map its endpoints under the current permutation and merge orbits
    for (int i = 0; i < num_edges; ++i) {
        int u = nauty_edges[i][0];
        int v = nauty_edges[i][1];
        int pu = perm[u];
        int pv = perm[v];

        auto permuted_edge = std::make_pair(std::min(pu, pv), std::max(pu, pv));

        auto it = edge_index.find(permuted_edge);
        if (it != edge_index.end()) {
            uf->unite(i, it->second);
        }
    }

    // Assign orbit representatives
    for (int i = 0; i < num_edges; ++i) {
        edge_orbits[i] = uf->find(i);
    }
}

std::pair< std::vector<int>, std::vector<int> > GroupGraph::computeOrbits(
    const std::vector<std::pair<int, int>>& edge_list,
    const std::vector<int>& node_colors,
    graph* g, int* lab, int* ptn, int* orbits, optionblk* options, statsblk* stats
    // int* num_edges, int nauty_edges[][2], int edge_orbits[]
) const {
    int n = nodes.size();
    int m = SETWORDSNEEDED(n);
    setword workspace[160]; // Nauty workspace

    // Allocate a local edge data struct for this thread
    NautyEdgeData edge_data;
    edge_data.num_edges = edge_list.size();
    DisjointSet uf(edge_list.size());
    edge_data.uf = &uf;
    if (edge_data.num_edges > MAX_EDGES) {
        throw std::runtime_error("Too many edges; increase MAX_EDGES.");
    }

    for (size_t i = 0; i < edge_list.size(); i++) {
        edge_data.edges[i][0] = edge_list[i].first;
        edge_data.edges[i][1] = edge_list[i].second;
        edge_data.edge_orbits[i] = i;  // Initially, each edge is its own orbit
    }

    // Set the thread-local pointer for update_edge_orbits
    edge_data_ptr = &edge_data;

    // Initialize graph structure
    EMPTYGRAPH(g, m, n);
    for (const auto& edge : edge_list) ADDONEEDGE(g, edge.first, edge.second, m);

    // Sort nodes by color and initialize `lab` and `ptn`
    std::vector<std::pair<int, int>> color_sorted_nodes;
    for (int i = 0; i < n; ++i) color_sorted_nodes.emplace_back(node_colors[i], i);
    std::sort(color_sorted_nodes.begin(), color_sorted_nodes.end());

    for (int i = 0; i < n; ++i) lab[i] = color_sorted_nodes[i].second;
    for (int i = 0; i < n - 1; ++i) ptn[i] = (color_sorted_nodes[i].first == color_sorted_nodes[i + 1].first) ? 1 : 0;
    ptn[n - 1] = 0;

    // Configure Nauty options
    options->getcanon = FALSE;
    options->defaultptn = FALSE;
    options->userautomproc = update_edge_orbits;

    // Run Nauty
    densenauty(g, lab, ptn, orbits, options, stats, m, n, workspace);

    // Convert node orbit array to vector
    std::vector<int> node_orbits(n), edge_orbits_vec(edge_data.num_edges);
    for (int i = 0; i < n; ++i) node_orbits[i] = orbits[i];
    for (int i = 0; i < edge_data.num_edges; ++i) edge_orbits_vec[i] = edge_data.edge_orbits[i];


    // Clear thread-local pointer
    edge_data_ptr = nullptr;

    return {node_orbits, edge_orbits_vec};
}

std::pair< std::vector<int>, std::vector<int> > GroupGraph::computeOrbits(
    const std::vector<std::pair<int, int>>& edge_list,
    const std::vector<int>& node_colors
) const {
    int n = nodes.size();
    int m = SETWORDSNEEDED(n);
    setword workspace[160]; // Nauty workspace
    graph g[m * n];         // For the nauty graph
    int lab[n];             // For the label array
    int ptn[n];             // For the partition array
    int orbits[n];          // For the orbits array
    DEFAULTOPTIONS_GRAPH(options); // Default nauty options
    statsblk stats;                // Nauty stats structure


    // Allocate a local edge data struct for this thread
    NautyEdgeData edge_data;
    edge_data.num_edges = edge_list.size();
    DisjointSet uf(edge_list.size());
    edge_data.uf = &uf;
    if (edge_data.num_edges > MAX_EDGES) {
        throw std::runtime_error("Too many edges; increase MAX_EDGES.");
    }

    for (size_t i = 0; i < edge_list.size(); i++) {
        edge_data.edges[i][0] = edge_list[i].first;
        edge_data.edges[i][1] = edge_list[i].second;
        edge_data.edge_orbits[i] = i;  // Initially, each edge is its own orbit
    }

    // Set the thread-local pointer for update_edge_orbits
    edge_data_ptr = &edge_data;

    // Initialize graph structure
    EMPTYGRAPH(g, m, n);
    for (const auto& edge : edge_list) ADDONEEDGE(g, edge.first, edge.second, m);

    // Sort nodes by color and initialize `lab` and `ptn`
    std::vector<std::pair<int, int>> color_sorted_nodes;
    for (int i = 0; i < n; ++i) color_sorted_nodes.emplace_back(node_colors[i], i);
    std::sort(color_sorted_nodes.begin(), color_sorted_nodes.end());

    for (int i = 0; i < n; ++i) lab[i] = color_sorted_nodes[i].second;
    for (int i = 0; i < n - 1; ++i) ptn[i] = (color_sorted_nodes[i].first == color_sorted_nodes[i + 1].first) ? 1 : 0;
    ptn[n - 1] = 0;

    // Configure Nauty options
    options.getcanon = FALSE;
    options.defaultptn = FALSE;
    options.userautomproc = update_edge_orbits;

    // Run Nauty
    densenauty(g, lab, ptn, orbits, &options, &stats, m, n, workspace);

    // Convert node orbit array to vector
    std::vector<int> node_orbits(n), edge_orbits_vec(edge_data.num_edges);
    for (int i = 0; i < n; ++i) node_orbits[i] = orbits[i];
    for (int i = 0; i < edge_data.num_edges; ++i) edge_orbits_vec[i] = edge_data.edge_orbits[i];


    // Clear thread-local pointer
    edge_data_ptr = nullptr;

    return {node_orbits, edge_orbits_vec};
}

// Conversion methods
std::string GroupGraph::printGraph() const {
    std::ostringstream output;
    output << "Nodes:\n";
    for (const auto& entry : nodes) {
        output << "    Group " << entry.first << " (" << entry.second.ntype << ") (" << entry.second.pattern << ") ";
        output<< ": \n        Ports ";
        for (PortType port : entry.second.ports) {
            output << port << " ";
        }
        output << "\n        Hubs  ";
        for (NodeIDType hub : entry.second.hubs) {
            output << hub << " ";
        }
        output << "\n";
    }
    output << "Edges:\n";
    for (const auto& edge : edges) {
        output << "    Edge: " << std::get<0>(edge) << "(" << std::get<1>(edge) << ") -> "
               << std::get<2>(edge) << "(" << std::get<3>(edge) << ")  Order: " << std::get<4>(edge) << "\n";
    }
    return output.str();
}

std::string GroupGraph::toSmiles() const {
    using AtomIndexMap = std::unordered_map<int, int>;

    // Allocate molecular graph using smart pointer
    auto molecularGraph = std::make_unique<RDKit::RWMol>();

    std::unordered_map<NodeIDType, std::unique_ptr<RDKit::ROMol>> subGraphs;
    std::unordered_map<NodeIDType, AtomIndexMap> nodePortToAtomIndex;
    std::unordered_map<NodeIDType, AtomIndexMap> nodeLocalToGlobalAtomIndex;

    int globalAtomIndex = 0;

    // === Step 1: Create and store all subgraphs ===
    for (const auto& [nodeID, node] : nodes) {
        std::unique_ptr<RDKit::ROMol> subGraph = createMol(node.pattern, node.patternType != "SMILES");
        if (!subGraph) {
            throw std::runtime_error("Failed to create molecule for node " + std::to_string(nodeID));
        }
        nodePortToAtomIndex[nodeID] = AtomIndexMap();
        subGraphs[nodeID] = std::move(subGraph);
    }

    // === Step 2: Add atoms to molecularGraph and track index mapping ===
    for (const auto& [nodeID, node] : nodes) {
        RDKit::ROMol* subGraph = subGraphs[nodeID].get();
        const std::vector<int>& hubs = node.hubs;

        AtomIndexMap& localToGlobal = nodeLocalToGlobalAtomIndex[nodeID];
        AtomIndexMap& portToGlobal = nodePortToAtomIndex[nodeID];

        int localIndex = 0;
        for (auto atom = subGraph->beginAtoms(); atom != subGraph->endAtoms(); ++atom, ++localIndex) {
            // FIXED: Avoid manual memory allocation to prevent memory leaks
            molecularGraph->addAtom(*atom, true);

            localToGlobal[localIndex] = globalAtomIndex;

            // If this local atom is a hub, associate it with the port
            for (size_t i = 0; i < hubs.size(); ++i) {
                if (hubs[i] == localIndex) {
                    portToGlobal[node.ports[i]] = globalAtomIndex;
                }
            }

            ++globalAtomIndex;
        }
    }

    // === Step 3: Add intra-subgraph bonds ===
    for (const auto& [nodeID, _] : nodes) {
        RDKit::ROMol* subGraph = subGraphs[nodeID].get();
        const AtomIndexMap& localToGlobal = nodeLocalToGlobalAtomIndex[nodeID];

        for (auto bond = subGraph->beginBonds(); bond != subGraph->endBonds(); ++bond) {
            int beginLocal = (*bond)->getBeginAtomIdx();
            int endLocal = (*bond)->getEndAtomIdx();
            RDKit::Bond::BondType bondType = (*bond)->getBondType();

            int beginGlobal = localToGlobal.at(beginLocal);
            int endGlobal = localToGlobal.at(endLocal);

            molecularGraph->addBond(beginGlobal, endGlobal, bondType);
        }
    }

    // === Step 4: Add inter-subgraph (edge) bonds ===
    std::unordered_map<double, RDKit::Bond::BondType> bondOrderMap;
    bondOrderMap[1.0] = RDKit::Bond::BondType::SINGLE;
    bondOrderMap[2.0] = RDKit::Bond::BondType::DOUBLE;
    bondOrderMap[3.0] = RDKit::Bond::BondType::TRIPLE;
    bondOrderMap[1.5] = RDKit::Bond::BondType::AROMATIC;
    for (const auto &[from, fromPort, to, toPort, bondOrder] : edges)
    {
        int fromAtom = nodePortToAtomIndex.at(from).at(fromPort);
        int toAtom   = nodePortToAtomIndex.at(to).at(toPort);
        molecularGraph->addBond(fromAtom, toAtom, bondOrderMap[bondOrder]);
    }

    // === Step 5: Convert to SMILES and return ===
    return RDKit::MolToSmiles(*molecularGraph, true, false, -1, true, false);
}


std::vector<std::vector<int>> GroupGraph::toEdgeGraph(const std::vector<std::pair<int, int>>& edge_list) const {
    int num_edges = edge_list.size();

    // Initialize edge graph as an adjacency matrix where each element is initially 0
    std::vector<std::vector<int>> edge_graph(num_edges, std::vector<int>(num_edges, 0));

    // Iterate through each pair of edges in the edge list
    for (int i = 0; i < num_edges; i++) {
        for (int j = i + 1; j < num_edges; j++) {
            const std::pair<int, int>& edge_i = edge_list[i];
            const std::pair<int, int>& edge_j = edge_list[j];

            // Check if the two edges share a common node
            if (edge_i.first == edge_j.first || edge_i.first == edge_j.second ||
                edge_i.second == edge_j.first || edge_i.second == edge_j.second) {
                // If they share a node, mark them as connected in the edge graph
                edge_graph[i][j] = 1;
                edge_graph[j][i] = 1;  // Symmetric adjacency matrix
            }
        }
    }

    return edge_graph;
}

std::unordered_map<std::string, int> GroupGraph::toVector() const {
    std::unordered_map<std::string, int> hist(nodetypes.size());
    for (const auto& entry : nodes) {
        const Group& node = entry.second;
        std::string ntype = node.ntype;
        hist[ntype] += 1;
    }
    return hist;
}

std::unique_ptr<AtomGraph> GroupGraph::toAtomicGraph() const {
    auto atomGraph = std::make_unique<AtomGraph>();
    const RDKit::PeriodicTable* pt = RDKit::PeriodicTable::getTable();
    std::unordered_map<std::string, std::unordered_map<int, int>> nodePortToAtomIndex;
    int atomCount = 0;

    if (nodes.size() == 0) {
        throw std::invalid_argument("No nodes in the graph");
    }

    for (const auto& entry : nodes) {
        NodeIDType nodeID = entry.first;
        const Group& node = entry.second;
        std::string pattern = entry.second.pattern;
        std::unique_ptr<RDKit::ROMol> subGraph = createMol(pattern, node.patternType != "SMILES");
        nodePortToAtomIndex[std::to_string(nodeID)] = std::unordered_map<int, int>();
        for (size_t i = 0; i < node.ports.size(); ++i) {
            nodePortToAtomIndex[std::to_string(nodeID)][node.ports[i]] = atomCount + node.hubs[i];
        }
        atomCount += subGraph->getNumAtoms();
    }



    int atomId = -1;
    std::unordered_map<std::string, std::unordered_map<int, int>> nodeSubGraphIndicesToMolecularGraphIndices;
    for (const auto& entry : nodes) {
        NodeIDType nodeID = entry.first;
        const Group& node = entry.second;
        nodeSubGraphIndicesToMolecularGraphIndices[std::to_string(nodeID)] = std::unordered_map<int, int>();
        std::string pattern = node.pattern;
        std::unique_ptr<RDKit::ROMol> subGraph = createMol(pattern, node.patternType != "SMILES");
        for (auto atom = subGraph->beginAtoms(); atom != subGraph->endAtoms(); ++atom) {
            atomId++;
            nodeSubGraphIndicesToMolecularGraphIndices[std::to_string(nodeID)][(*atom)->getIdx()] = atomId;
        }
    }

    // Start building the atom graph from mappings defined above
    atomId = -1;
    for (const auto& entry : nodes) {
        NodeIDType nodeID = entry.first;
        const Group& node = entry.second;
        std::string pattern = node.pattern;
        std::unique_ptr<RDKit::ROMol> subGraph = createMol(pattern, node.patternType != "SMILES");
        for (RDKit::ROMol::AtomIterator atom = subGraph->beginAtoms(); atom != subGraph->endAtoms(); ++atom) {
            atomId++;
            // RDKit::Atom newAtom = **atom;
            // molecularGraph->addAtom(&newAtom, true);
            int atomicNumber = (*atom)->getAtomicNum();
            int maxValence = pt->getDefaultValence(atomicNumber) + (*atom)->getFormalCharge();
            atomGraph->addNode((*atom)->getSymbol(), maxValence);

        }
        for (RDKit::ROMol::BondIterator bond = subGraph->beginBonds(); bond != subGraph->endBonds(); ++bond) {
            // RDKit::Bond newBond = **bond;
            int atomIdx1 = nodeSubGraphIndicesToMolecularGraphIndices[std::to_string(nodeID)][(*bond)->getBeginAtomIdx()];
            int atomIdx2 = nodeSubGraphIndicesToMolecularGraphIndices[std::to_string(nodeID)][(*bond)->getEndAtomIdx()];
            // molecularGraph->addBond(atomIdx1, atomIdx2, newBond.getBondType());
            double bondOrder = (*bond)->getBondTypeAsDouble();
            atomGraph->addEdge(atomIdx1, atomIdx2, bondOrder);
        }
    }


    for (const auto& edge : edges) {
        NodeIDType from = std::get<0>(edge);
        PortType fromPort = std::get<1>(edge);
        NodeIDType to = std::get<2>(edge);
        PortType toPort = std::get<3>(edge);
        NodeIDType fromAtom = nodePortToAtomIndex[std::to_string(from)][fromPort];
        NodeIDType toAtom = nodePortToAtomIndex[std::to_string(to)][toPort];
        double bondOrder = std::get<4>(edge);
        atomGraph->addEdge(fromAtom, toAtom, bondOrder);
    }


    return atomGraph;
}

std::string GroupGraph::serialize() const {
    std::ostringstream oss;

    auto escapeString = [](const std::string& input) -> std::string {
        std::ostringstream oss;
        for (char c : input) {
            switch (c) {
                case '\n': oss << "\\n"; break;
                case '\t': oss << "\\t"; break;
                case '\r': oss << "\\r"; break;
                case '\\': oss << "\\\\"; break;
                case '\"': oss << "\\\""; break;
                default: oss << c; break;
            }
        }
        return oss.str();
    };

    oss << "{\n  \"nodes\": [\n";
    for (const auto& pair : nodes) {
        const Group& node = pair.second;
        oss << "    {\n      \"id\": " << pair.first
            << ",\n      \"ntype\": \"" << escapeString(node.ntype)
            << "\",\n      \"pattern\": \"" << escapeString(node.pattern)
            << "\",\n      \"patternType\": \"" << escapeString(node.patternType)
            << "\",\n      \"ports\": [";
        for (size_t i = 0; i < node.ports.size(); ++i) {
            if (i > 0) oss << ",";
            oss << node.ports[i];
        }
        oss << "],\n      \"hubs\": [";
        for (size_t i = 0; i < node.hubs.size(); ++i) {
            if (i > 0) oss << ",";
            oss << node.hubs[i];
        }
        oss << "]\n    },\n";
    }
    if (!nodes.empty()) {
        oss.seekp(-2, oss.cur); // Remove last comma and newline
    }
    oss << "\n  ],\n  \"edges\": [\n";
    size_t i = 0;
    for (auto edge : edges) {
        oss << "    ["
            << std::get<0>(edge) << ","
            << std::get<1>(edge) << ","
            << std::get<2>(edge) << ","
            << std::get<3>(edge) << ","
            << std::get<4>(edge) << "]";
        if (i < edges.size() - 1) {
            oss << ",\n";
        }
        i++;
    }
    oss << "\n  ]\n}";
    return oss.str();
}

void GroupGraph::deserialize(const std::string& data) {
    using json = nlohmann::json;
    try {
        // Start with clean state
        nodes.clear();
        edges.clear();
        nodetypes.clear();


        json j = json::parse(data);

        // Pre-allocate space
        const auto& nodes_array = j["nodes"];
        nodes.reserve(nodes_array.size());

        // Process nodes
        for (const auto& node_data : nodes_array) {
            // Extract all data first
            NodeIDType id = node_data["id"].get<NodeIDType>();

            // Construct the group directly with its constructor
            std::string ntype = node_data["ntype"].get<std::string>();
            std::string pattern = node_data["pattern"].get<std::string>();
            std::vector<NodeIDType> hubs = node_data["hubs"].get<std::vector<NodeIDType>>();
            std::string patternType = node_data["patternType"].get<std::string>();

            // Create and insert the group
            Group group(ntype, pattern, hubs, patternType);

            // If ports were specified, override the default ports
            if (node_data.contains("ports")) {
                group.ports = node_data["ports"].get<std::vector<PortType>>();
            }

            // Use emplace with piecewise construction
            nodes.emplace(std::piecewise_construct,
                         std::forward_as_tuple(id),
                         std::forward_as_tuple(std::move(group)));
        }

        // Process edges
        const auto& edges_array = j["edges"];
        edges.reserve(edges_array.size());

        for (const auto& edge_data : edges_array) {
            edges.insert(
                std::make_tuple(
                    edge_data[0].get<NodeIDType>(),
                    edge_data[1].get<PortType>(),
                    edge_data[2].get<NodeIDType>(),
                    edge_data[3].get<PortType>(),
                    edge_data[4].get<unsigned int>()
                )
            );
        }

    } catch (const json::parse_error& e) {
        std::cerr << "JSON parse error: " << e.what() << std::endl;
        throw;
    } catch (const std::exception& e) {
        std::cerr << "Error during deserialization: " << e.what() << std::endl;
        throw;
    }
}

void GroupGraph::toNautyGraph(int* n, int* m, graph** adj) const {
    std::unordered_map<NodeIDType, int> group_to_nauty;
    std::unordered_map<std::pair<NodeIDType, PortType>, int> port_to_nauty;
    std::unordered_map<std::tuple<NodeIDType, PortType, NodeIDType, PortType, double>, int> edge_to_nauty;

    int nodeIndex = 0;

    // Map GroupGraph nodes to nauty nodes
    for (const auto& [nodeID, group] : nodes) group_to_nauty[nodeID] = nodeIndex++;

    // Map port nodes
    for (const auto& [nodeID, group] : nodes) {
        for (PortType port : group.ports) {
            port_to_nauty[{nodeID, port}] = nodeIndex++;
        }
    }

    // Map edge nodes
    for (const auto& edge : edges) edge_to_nauty[edge] = nodeIndex++;

    *n = nodeIndex;  // Total number of nauty nodes
    *m = SETWORDSNEEDED(*n); // Compute `m` correctly

    // Allocate memory for adj matrix
    *adj = new graph[*n * (*m)]();

    std::fill(*adj, *adj + (*n * (*m)), 0); // Initialize adjacency matrix to 0

    // Build adjacency list
    for (const auto& [nodeID, group] : nodes) {
        int g_node = group_to_nauty[nodeID];
        for (PortType port : group.ports) {
            int p_node = port_to_nauty[{nodeID, port}];
            ADDONEEDGE(*adj, g_node, p_node, *m);
        }
    }

    for (const auto& edge : edges) {
        auto [src, srcPort, dst, dstPort, order] = edge;
        int e_node = edge_to_nauty[edge];
        int p1 = port_to_nauty[{src, srcPort}];
        int p2 = port_to_nauty[{dst, dstPort}];

        ADDONEEDGE(*adj, p1, e_node, *m);
        ADDONEEDGE(*adj, e_node, p2, *m);
    }
}

std::vector<setword> GroupGraph::canonize() const {
    int n, m;
    graph* adj = nullptr; // Initialize pointer

    toNautyGraph(&n, &m, &adj); // Now `adj` is allocated in toNautyGraph

    std::vector<int> lab(n), ptn(n), orbits(n);
    std::vector<setword> canong(n);
    DEFAULTOPTIONS_GRAPH(options);
    statsblk stats;
    options.getcanon = TRUE;

    densenauty(adj, lab.data(), ptn.data(), orbits.data(), &options, &stats, m, n, canong.data());

    delete[] adj; // Free allocated memory

    return canong;
}


//#############################################################################################################
//#############################################################################################################
//#############################################################################################################

AtomGraph::AtomGraph()
    : nodes(), edges() {}

AtomGraph::AtomGraph(const AtomGraph& other)
    : nodes(other.nodes), edges(other.edges) {}

AtomGraph::Atom::Atom(const std::string& ntype){
    static std::unordered_map<std::string, int> standardElementValency = {
<<<<<<< HEAD
        {"H", 1}, {"B", 3}, {"C", 4}, {"N", 3}, {"O", 2}, {"F", 1}, {"P", 3}, {"S", 6}, {"Cl", 1}, {"Br", 1}, {"I", 1}, {"*", 12}
=======
        {"H", 1}, {"B", 3}, {"C", 4}, {"N", 3}, {"O", 2}, {"F", 1}, {"P", 3}, {"S", 2}, {"Cl", 1}, {"Br", 1}, {"I", 1}, {"*", 12}
>>>>>>> 3f182f6a
    };
    this->ntype = ntype;
    if (standardElementValency.count(ntype)) {
        this->valency = standardElementValency[ntype];
    } else { // Error message if passing bad Atom Name
        std::stringstream err_msg;
        err_msg << "Element type '" << ntype << "' does not have a default valency. Valid element types are: ";
        for (const auto& pair : standardElementValency) {
            err_msg << pair.first << " ";
        }
        throw std::invalid_argument(err_msg.str());
    }
}

AtomGraph::Atom::Atom(const std::string& ntype, int valency){
    static std::unordered_map<std::string, int> standardElementValency = {
<<<<<<< HEAD
        {"H", 1}, {"B", 3}, {"C", 4}, {"N", 3}, {"O", 2}, {"F", 1}, {"P", 3}, {"S", 6}, {"Cl", 1}, {"Br", 1}, {"I", 1}, {"*", 12}
=======
        {"H", 1}, {"B", 3}, {"C", 4}, {"N", 3}, {"O", 2}, {"F", 1}, {"P", 3}, {"S", 2}, {"Cl", 1}, {"Br", 1}, {"I", 1}, {"*", 12}
>>>>>>> 3f182f6a
    };
    this->ntype = ntype;
    if (valency == -1){
        if (standardElementValency.count(ntype)) {
            this->valency = standardElementValency[ntype];
        } else { // Error message if passing bad Atom Name
            std::stringstream err_msg;
            err_msg << "Element type '" << ntype << "' does not have a default valency. Valid element types are: ";
            for (const auto& pair : standardElementValency) {
                err_msg << pair.first << " ";
            }
            throw std::invalid_argument(err_msg.str());
        }
    } else {
        this->valency = valency;
    }
}

AtomGraph& AtomGraph::operator=(const AtomGraph& other) {
    if (this != &other) {
        nodes = other.nodes;
        edges = other.edges;
    }
    return *this;
}

std::string AtomGraph::Atom::toString() const {
    std::ostringstream output;
    output << "Atom " << " (" << ntype << ") Valency: " << valency;
    return output.str();
}

bool AtomGraph::operator==(const AtomGraph& other) const {
    // Check if the number of nodes and edges are the same
    if (this->nodes.size() != other.nodes.size()) {
        return false;
    }
    if (this->edges.size() != other.edges.size()) {
        return false;
    }

    // Convert AtomGraph to nauty graph
    int n = this->nodes.size(); // Assuming the number of nodes is the same for both graphs
    int m = SETWORDSNEEDED(n);

    // Use std::vector instead of DYNALLSTAT and DYNALLOC
    std::vector<setword> g1(m * n, 0); // Initialize graph 1
    std::vector<setword> g2(m * n, 0); // Initialize graph 2
    std::vector<int> lab1(n), ptn1(n), orbits1(n); // Label, partition, and orbits for graph 1
    std::vector<int> lab2(n), ptn2(n), orbits2(n); // Label, partition, and orbits for graph 2
    std::vector<setword> canong1(m * n, 0); // Canonical form for graph 1
    std::vector<setword> canong2(m * n, 0); // Canonical form for graph 2
    setword workspace[160]; // Workspace for nauty

    // Initialize nauty structures
    static DEFAULTOPTIONS_GRAPH(options);
    statsblk stats;

    // Convert AtomGraph to nauty graph for g1
    EMPTYGRAPH(g1.data(), m, n);
    for (const auto& [srcNode, dstNode, bondOrder] : this->edges) {
        ADDONEEDGE(g1.data(), srcNode, dstNode, m);
    }

    // Convert AtomGraph to nauty graph for g2
    EMPTYGRAPH(g2.data(), m, n);
    for (const auto& [srcNode, dstNode, bondOrder] : other.edges) {
        ADDONEEDGE(g2.data(), srcNode, dstNode, m);
    }

    // Call nauty to canonicalize the graphs
    options.getcanon = TRUE;
    nauty(g1.data(), lab1.data(), ptn1.data(), nullptr, orbits1.data(), &options, &stats, workspace, 160, m, n, canong1.data());
    nauty(g2.data(), lab2.data(), ptn2.data(), nullptr, orbits2.data(), &options, &stats, workspace, 160, m, n, canong2.data());

    // Compare the canonical forms to determine isomorphism
    if (memcmp(canong1.data(), canong2.data(), sizeof(setword) * m * n) != 0) {
        return false;
    }

    return true;
}

void AtomGraph::addNode(const std::string& type, const int valency) {
    int id = nodes.size();
    nodes[id] = Atom(type, valency);

}

void AtomGraph::addNode(Atom atom) {
    int id = nodes.size();
    nodes[id] = atom;
}

void AtomGraph::addEdge(NodeIDType src, NodeIDType dst, double order, bool validate) {
    if (nodes.find(src) == nodes.end() || nodes.find(dst) == nodes.end())
    {
        if (nodes.find(src) == nodes.end()) {
            throw std::invalid_argument("Atom " + std::to_string(src) + " does not exist");
        }
        else {
            throw std::invalid_argument("Atom " + std::to_string(dst) + " does not exist");
        }
    }
    if (getFreeValency(src) <= 0 && getFreeValency(dst) <= 0 && validate) {
        throw std::invalid_argument("Adding edge from " + std::to_string(src) + " to " + std::to_string(dst) + " would exceed the valency for both nodes");
    }
    if ((getFreeValency(src) <= 0) && validate) {
        throw std::invalid_argument("Adding edge from " + std::to_string(src) + " to " + std::to_string(dst) + " would exceed the valency for the source node");
    }
    if ((getFreeValency(dst) <= 0)  && validate) {
        throw std::invalid_argument("Adding edge from " + std::to_string(src) + " to " + std::to_string(dst) + " would exceed the valency for the destination node");
    }
    if (edges.find(std::make_tuple(src, dst, order)) != edges.end() || edges.find(std::make_tuple(dst, src, order)) != edges.end()) {
        throw std::invalid_argument("Edge from " + std::to_string(src) + " to " + std::to_string(dst) + " already exists");
    }
    if (order > 4 || order < 1) {
        throw std::invalid_argument("Bond order of " + std::to_string(order) + " is invalid");
    }
    edges.insert(std::make_tuple(src, dst, order));
    edges.insert(std::make_tuple(dst, src, order));
}

std::vector<std::vector<std::pair<AtomGraph::NodeIDType, AtomGraph::NodeIDType>>> AtomGraph::substructureSearch(const AtomGraph& query, const std::vector<int>& hubs) const {
    /*
        Returns a list of all subgraph isomorphisms between the query graph and this graph
        format is a list of lists of pairs of node ids where (query_node_id, this_node_id) is a match

        @param query AtomGraph to look at isomorphism mapping
        @param hubs vector<ints> which indicate where the available hubs are

        @return vector of vectors of pairs of two NodeIds to map in query
    */
    std::vector<std::vector<std::pair<NodeIDType,NodeIDType>>> matches; // To store all matches
    std::unordered_map<NodeIDType, int> queryNeededFreeValency; // To store the number of hubs for each query node

    // Step 0: Pre-process query hubs
    for (const auto& node : query.nodes) {
        queryNeededFreeValency[node.first] = 0;
    }
    for (const auto& h : hubs) {
        queryNeededFreeValency[h]++;
    }

    // Step 1: Pre-filter nodes in the graph based on query node attributes
    std::unordered_map<NodeIDType, std::vector<NodeIDType>> candidateNodes; // Maps query nodes to possible candidates in the main graph
    for (const auto& queryNodePair : query.nodes) {
        const auto& queryNode = queryNodePair.second;
        const auto& queryID = queryNodePair.first;
        for (const auto &graphNodePair : nodes)
        {
            const auto& graphNode = graphNodePair.second;
            const auto& graphID = graphNodePair.first;

            // Match based on node type and valency
            if (queryNode.ntype == graphNode.ntype && queryNode.valency <= graphNode.valency) {
                candidateNodes[queryID].push_back(graphID);
            }
        }
    }

    // Step 2: Backtracking function to explore mappings
    std::function<void(std::unordered_map<NodeIDType, NodeIDType>&, std::unordered_set<NodeIDType>&)> backtrack =
        [&](std::unordered_map<NodeIDType, NodeIDType>& currentMapping, std::unordered_set<NodeIDType>& usedNodes) {
            // If all query nodes are mapped, validate hubs
            if (currentMapping.size() == query.nodes.size()) {
                // Check if the hubs specified match the query node hubs
                for (const auto& [id, count] : queryNeededFreeValency) {
                    NodeIDType graphNodeid = currentMapping[id];

                    if(this->getFreeValency(graphNodeid) != count) { // Check if number of bonds for query node matches the number of hubs
                        return;
                    }
                }
                for(const auto& [src, dst, order] : query.edges) {
                    NodeIDType graphNodeid = currentMapping[src];
                    auto it = edges.find(std::make_tuple(graphNodeid, currentMapping[dst], order));
                    if (it == edges.end()) { // Node has to be in the graph
                        return;
                    }
                }

                // Add the valid match
                std::vector<std::pair<NodeIDType, NodeIDType>> match;
                for (const auto& mapping : currentMapping) {
                    match.push_back(std::make_pair(mapping.first, mapping.second));
                }
                matches.push_back(match);
                return;
            }

            // Select the next unmapped query node
            NodeIDType nextQueryNode = -1;
            for (const auto& queryNodePair : query.nodes) {
                if (currentMapping.find(queryNodePair.first) == currentMapping.end()) {
                    nextQueryNode = queryNodePair.first;
                    break;
                }
            }

            if (nextQueryNode == -1) return; // No unmapped node found (shouldn't happen)

            // Try each candidate node for the selected query node
            for (NodeIDType candidate : candidateNodes[nextQueryNode]) {
                if (usedNodes.count(candidate)) continue;

                // Check edge consistency
                bool valid = true;
                for (const auto& [queryNeighbor, graphNeighbor] : currentMapping) {
                    // Check if the query graph has an edge between nextQueryNode and queryNeighbor
                    bool edgeExists = false;
                    // for (const auto& edgePair : query.edges.at(nextQueryNode)) {
                    //     if (edgePair.first == queryNeighbor) {
                    //         edgeExists = true;
                    //         break;
                    //     }
                    // }
                    for (const auto& [src, dst, order] : query.edges) {
                        if(src == nextQueryNode && dst == queryNeighbor) {
                            edgeExists = true;
                            break;
                        }
                    }

                    if (edgeExists) {
                        // Verify the corresponding edge exists in the main graph
                        bool graphEdgeExists = false;
                        // for (const auto& edgePair : edges.at(candidate)) {
                        //     if (edgePair.first == graphNeighbor) {
                        //         graphEdgeExists = true;
                        //         break;
                        //     }
                        // }
                        for (const auto& [src, dst, order] : edges) {
                            if(src == candidate && dst == graphNeighbor) {
                                graphEdgeExists = true;
                                break;
                            }
                        }
                        if (!graphEdgeExists) {
                            valid = false;
                            break;
                        }
                    }
                }

                if (!valid) continue;


                // Temporarily map the query node to the candidate
                currentMapping[nextQueryNode] = candidate;
                usedNodes.insert(candidate);

                // Recurse
                backtrack(currentMapping, usedNodes);

                // Backtrack
                currentMapping.erase(nextQueryNode);
                usedNodes.erase(candidate);
            }
        };

    // Step 3: Initialize and start the backtracking process
    std::unordered_map<NodeIDType, NodeIDType> currentMapping; // Maps query node IDs to graph node IDs
    std::unordered_set<NodeIDType> usedNodes; // Tracks already used graph nodes
    backtrack(currentMapping, usedNodes);

    return matches;
}

/**
 * Processing method for creating atom graphs from SMARTS strings.
 *
 *  Currently supported symbols
 *  `(,),[,],;,C,N,O,H,S,F,Br,Cl,I,-,=,#`
 *
 * TODO: Plenty more symbols to support.
 * `R,!,X,ints,*,@`
 *
 * @tparam pattern a string that will be processed into AtomGraph
 * @return void
 */
void AtomGraph::fromSmarts(const std::string& smarts) {
    nodes.clear();
    edges.clear();

    // Attempt to load via rdkit
    const auto& mol = createMol(smarts, true);
    if (mol) {
        createAtomGraphFromRDKit(mol, *this);
        return;
    };

    // If RDKit fails...
    std::unordered_map<std::string, int> standardElementValency = {
        {"H", 1}, {"B", 3}, {"C", 4}, {"N", 3}, {"O", 2}, {"F", 1},
        {"P", 3}, {"S", 6}, {"Cl", 1}, {"Br", 1}, {"I", 1},
    };

    std::vector<NodeIDType> centralNodeVec;
    std::unordered_map<int, NodeIDType> ringClosures;

    int prevDepth = 0;
    int currentDepth = 0;
    NodeIDType currentNode = 0;
    double bondOrder = 1;

    for (size_t i = 0; i < smarts.length(); ++i) {
        char c = smarts[i];

        if (c == '[') {
            // Bracketed atom, extract until ']'
            size_t end = smarts.find(']', i);
            if (end == std::string::npos) {
                throw std::invalid_argument("Unclosed bracket in SMARTS string: `" + smarts + "`");
            }

            std::string bracketContent = smarts.substr(i + 1, end - i - 1);
            i = end; // advance index

            // Extract atomic symbol and optional charge
            std::string symbol;
            int charge = 0;

            // Simple regex-free parser
            size_t j = 0;
            if (j + 1 < bracketContent.size() && islower(bracketContent[j + 1])) {
                symbol = bracketContent.substr(j, 2);
                j += 2;
            } else {
                symbol = bracketContent.substr(j, 1);
                j += 1;
            }

            // Look for '+' or '-'
            while (j < bracketContent.size()) {
                if (bracketContent[j] == '+') {
                    charge++;
                    j++;
                    while (j < bracketContent.size() && std::isdigit(bracketContent[j])) {
                        charge += bracketContent[j] - '0';
                        j++;
                    }
                } else if (bracketContent[j] == '-') {
                    charge--;
                    j++;
                    while (j < bracketContent.size() && std::isdigit(bracketContent[j])) {
                        charge -= bracketContent[j] - '0';
                        j++;
                    }
                } else {
                    j++;
                }
            }

            // Use standard valence if known, adjusted by charge
            int maxValence = 4;
            if (standardElementValency.count(symbol)) {
                maxValence = standardElementValency[symbol] + charge;
            }

            addNode(symbol, maxValence);
            currentNode = nodes.size() - 1;

            if (static_cast<int>(centralNodeVec.size()) <= currentDepth) {
                centralNodeVec.resize(currentDepth + 1, currentNode);
            }

            if (centralNodeVec.empty()) {
                centralNodeVec.push_back(currentNode);
            } else if (currentDepth <= prevDepth) {
                addEdge(centralNodeVec[currentDepth], currentNode, bondOrder);
                centralNodeVec[currentDepth] = currentNode;
            } else {
                addEdge(centralNodeVec[currentDepth - 1], currentNode, bondOrder);
                centralNodeVec[currentDepth] = currentNode;
            }

            bondOrder = 1;
            prevDepth = currentDepth;
        }
        else if (std::isalpha(c)) {
            // Non-bracket atom, try 2-letter or 1-letter element
            std::string symbol;
            if (i + 1 < smarts.length() && islower(smarts[i + 1])) {
                symbol = smarts.substr(i, 2);
                i++;
            } else {
                symbol = std::string(1, c);
            }

            if (!standardElementValency.count(symbol)) {
                throw std::invalid_argument("Unknown atom type: " + symbol);
            }

            addNode(symbol, standardElementValency[symbol]);
            currentNode = nodes.size() - 1;

            if (static_cast<int>(centralNodeVec.size()) <= currentDepth) {
                centralNodeVec.resize(currentDepth + 1, currentNode);
            }

            if (centralNodeVec.empty()) {
                centralNodeVec.push_back(currentNode);
            } else if (currentDepth <= prevDepth) {
                addEdge(centralNodeVec[currentDepth], currentNode, bondOrder);
                centralNodeVec[currentDepth] = currentNode;
            } else {
                addEdge(centralNodeVec[currentDepth - 1], currentNode, bondOrder);
                centralNodeVec[currentDepth] = currentNode;
            }

            bondOrder = 1;
            prevDepth = currentDepth;
        }
        else if (c == '(') {
            currentDepth++;
        }
        else if (c == ')') {
            currentDepth--;
        }
        else if (std::isdigit(c)) {
            int ringIndex = c - '0';
            if (ringClosures.find(ringIndex) != ringClosures.end()) {
                addEdge(currentNode, ringClosures[ringIndex], bondOrder);
                bondOrder = 1;
                ringClosures.erase(ringIndex);
            } else {
                ringClosures[ringIndex] = currentNode;
            }
        }
        else if (c == '-') {
            bondOrder = 1;
        }
        else if (c == '=') {
            bondOrder = 2;
        }
        else if (c == '#') {
            bondOrder = 3;
        }
        else {
            throw GrouperParseException("Unsupported character in SMARTS: `" + std::string(1, c) + "` for SMILES `" + smarts + "`");
        }
    }

    if (!ringClosures.empty()) {
        std::cerr << "Unclosed rings detected: ";
        for (const auto& entry : ringClosures) {
            std::cerr << entry.first << " ";
        }
        std::cerr << std::endl;
        throw GrouperParseException("Unclosed ring detected in SMILES string `" + smarts + "`");
    }
    if (currentDepth != 0) {
        throw GrouperParseException("Unmatched parentheses in SMILES string `" + smarts + "`");
    }

}

void AtomGraph::fromSmiles(const std::string& smiles) {
    nodes.clear();
    edges.clear();

    // Attempt to load via rdkit
    const auto& mol = createMol(smiles, false);
    if (mol) {
        createAtomGraphFromRDKit(mol, *this);
        return;
    };

    std::unordered_map<std::string, int> standardElementValency = {
        {"H", 1}, {"B", 3}, {"C", 4}, {"N", 3}, {"O", 2}, {"F", 1}, {"P", 3}, {"S", 6}, {"Cl", 1}, {"Br", 1}, {"I", 1}, {"c", 4}, {"n", 3}, {"o", 2}, {"s", 2}
    };

    std::stack<NodeIDType> nodeStack; // Stack to handle branching
    std::unordered_map<int, NodeIDType> ringClosures; // Map for ring closure indices
    NodeIDType lastNode = -1;
    double bondOrder = 1; // Default to single bond

    for (size_t i = 0; i < smiles.size(); ++i) {
        char c = smiles[i];

        if (std::isalpha(c)) {
            // Handle atom
            int valency = standardElementValency[std::string(1, c)];
            if (!valency) {
                throw GrouperParseException(
                    "SMILES character `" + std::string(1, c)
                    + "` not in standard element map. Try to add brackets around each element "
                    "for clarity: i.e. 'Li'->'[Li]', or try setting `Grouper.Group` patternType argument to `NONATOMIC`."
                );
            }
            addNode(std::string(1, c), valency);
            NodeIDType currentNode = nodes.size() - 1;

            // If there's a previous node, add an edge with the current bond order
            if (lastNode != -1) {
                addEdge(lastNode, currentNode, bondOrder);
            }

            lastNode = currentNode;
            bondOrder = 1; // Reset bond order to single after use
        } else if (c == '(') {
            // Start a branch, push the current last node onto the stack
            nodeStack.push(lastNode);
        } else if (c == ')') {
            // End a branch, pop the last node from the stack
            if (!nodeStack.empty()) {
                lastNode = nodeStack.top();
                nodeStack.pop();
            } else {
                throw std::runtime_error("Unmatched closing parenthesis in SMILES string.");
            }
        } else if (std::isdigit(c)) {
            // Handle ring closure
            int ringIndex = c - '0';
            if (ringClosures.count(ringIndex)) {
                // Connect the current node to the ring closure with the current bond order
                addEdge(lastNode, ringClosures[ringIndex], bondOrder);
                ringClosures.erase(ringIndex);
            } else {
                // Store the current node as the ring closure point
                ringClosures[ringIndex] = lastNode;
            }
            bondOrder = 1; // Reset bond order to single after use
        } else if (c == '-') {
            // Set bond order to single, this may be useless
            bondOrder = 1;
        } else if (c == '=') {
            // Set bond order to double
            bondOrder = 2;
        } else if (c == '#') {
            // Set bond order to triple
            bondOrder = 3;
        } else if (c == '[') {
            // store characters within brackets for next element
            std::string next_elem = "";
            for (size_t j = i+1; j < smiles.size(); ++j) {// iter through next i elements
                char bracketChar = smiles[j] ;
                if (bracketChar == ']') {
                    i = j; //reset to end of parsed brackets
                    break;
                }
                else if (std::isalpha(bracketChar)){
                    next_elem += bracketChar;
                }
            if (next_elem.length() < 1) {
                throw GrouperParseException(
                    "Failed to Parse SMILES of: " + smiles +
                    " at element of " + smiles.substr(i, j)
                );
            }
            }
            int valency = standardElementValency[next_elem];
            addNode(next_elem, valency);
            NodeIDType currentNode = nodes.size() - 1;
            // If there's a previous node, add an edge with the current bond order
            if (lastNode != -1) {
                addEdge(lastNode, currentNode, bondOrder);
            }
            lastNode = currentNode;
            bondOrder = 1; // Reset bond order to single after use
        } else {
            // Handle unsupported characters (e.g., invalid SMILES)
            throw std::invalid_argument(
                "Unsupported character in SMILES: `"
                + std::string(1, c)
                + "` for SMILES "
                + std::string(smiles)
            );
        }
    }

    // Basic error checking for unclosed rings
    if (!ringClosures.empty()) {
        std::cerr << "Unclosed rings detected: ";
        for (const auto& entry : ringClosures) {
            std::cerr << entry.first << " ";
        }
        std::cerr << std::endl;
        throw std::invalid_argument(
                "Unclosed ring detected in SMILES string `"
                + std::string(smiles)
                + "`"
            );
    }

}

void AtomGraph::fromNonAtomic(const std::string& smarts) {
    nodes.clear();
    edges.clear();

    // Attempt to load via rdkit
    const auto& mol = createMol(smarts, true);
    if (mol) {
        createAtomGraphFromRDKit(mol, *this, false);
        return;
    }
    else {
        throw GrouperNotYetImplementedException("NONATOMIC SMARTS must still be parsable by RDKit.");
    }
}


int AtomGraph::getFreeValency(NodeIDType nodeID) const {
    if (nodes.find(nodeID) == nodes.end()) {
        throw std::invalid_argument("Cannot get free valency for non-existent node " + std::to_string(nodeID));
    }
    const Atom& node = nodes.at(nodeID);
    int totalOccupiedValency = 0;
    for (const auto& [src, dst, order] : edges) {
        if (src == nodeID) {
            totalOccupiedValency += order;
        }
    }
    return node.valency - totalOccupiedValency;
}

std::string AtomGraph::printGraph() const {
    std::ostringstream output;
    output << "Nodes:\n";
    for (const auto& entry : nodes) {
        output << "    Atom " << entry.first << " (" << entry.second.ntype << ")" << " Valency: " << entry.second.valency << "\n";
    }
    output << "Edges (without duplication):\n";
    std::unordered_set<std::tuple<NodeIDType, NodeIDType, double>> uniqueEdges;
    for (const auto& [src, dst, order] : edges) {
        if (uniqueEdges.find(std::make_tuple(src, dst, order)) == uniqueEdges.end()) {
            output << "    Edge: " << src << " <-> " << dst <<" Order: (" <<order<<")"<<"\n";
            uniqueEdges.insert(std::make_tuple(src, dst, order));
            uniqueEdges.insert(std::make_tuple(dst, src, order));
        }
    }
    return output.str();
}

std::vector<setword> AtomGraph::toNautyGraph() const {
    int n = nodes.size();
    int m = SETWORDSNEEDED(n);

    // Allocate storage for the graph
    std::vector<setword> g(m * n, 0);

    // Initialize the nauty graph
    EMPTYGRAPH(g.data(), m, n);

    // Add all edges (just once per edge, regardless of bond order)
    for (const auto& [src, dst, order] : edges) {
        ADDONEEDGE(g.data(), src, dst, m);
    }

    return g;
}

int AtomGraph::getNodeIndex(int node_id) const {
    int index = 0;
    for (const auto& [id, node] : nodes) {
        if (id == node_id) return index;
        index++;
    }
    return -1; // Not found
}

std::vector<setword> AtomGraph::canonize() {
    // Convert AtomGraph to a Nauty graph representation
    std::vector<setword> g = this->toNautyGraph();

    // Prepare vectors and workspace
    int n = nodes.size();
    int m = SETWORDSNEEDED(n);
    std::vector<int> lab(n), ptn(n), orbits(n);
    std::vector<setword> canong(n * m);

    // Use dynamic allocation for workspace
    DYNALLSTAT(setword, workspace, workspace_sz);
    DYNALLOC2(setword, workspace, workspace_sz, 4*m, n, "malloc workspace");

    // Create edge colors based on bond orders
    // We can't directly color edges in nauty, but we can use the node coloring
    // to encode the edge color information

    // First, group nodes by their atom type
    std::vector<int> node_colors(n);
    std::map<std::string, int> atom_type_map;
    int color_index = 0;

    for (int i = 0; i < n; i++) {
        const auto& atom = nodes.at(i);
        if (atom_type_map.find(atom.ntype) == atom_type_map.end()) {
            atom_type_map[atom.ntype] = color_index;
            color_index++;
        }
        node_colors[i] = atom_type_map[atom.ntype];
    }

    // Set up initial coloring based on atom types
    for (int i = 0; i < n; i++) {
        lab[i] = i;  // Identity permutation initially
        ptn[i] = 1;  // All in one partition initially
    }
    ptn[n-1] = 0;    // End the last partition

    // Sort nodes by color to set up the initial partition
    std::sort(lab.begin(), lab.end(), [&node_colors](int a, int b) {
        return node_colors[a] < node_colors[b];
    });

    // Update the partition array to separate different atom types
    for (int i = 0; i < n-1; i++) {
        if (node_colors[lab[i]] != node_colors[lab[i+1]]) {
            ptn[i] = 0;  // End the current partition
        }
    }

    // Set up Nauty options for sparse graphs
    static DEFAULTOPTIONS_SPARSEGRAPH(options);  // Use SPARSEGRAPH options instead of GRAPH
    options.getcanon = TRUE;
    options.defaultptn = FALSE;

    // These options are compatible with sparse graphs
    options.mininvarlevel = 1;
    options.maxinvarlevel = 100;
    options.invararg = 3;

    statsblk stats;

    // Run Nauty with edge weights consideration
    // Create a SparseGraph representation for edge weights
    sparsegraph sg;
    SG_INIT(sg);

    // Convert g to sparse format and include edge weights
    SG_ALLOC(sg, n, edges.size(), "SparseGraph");
    sg.nv = n;
    sg.nde = 0;

    std::vector<size_t> sg_v(n+1, 0);  // Use size_t instead of int
    std::vector<int> sg_d(n, 0);
    std::vector<int> sg_e;
    std::vector<int> sg_w;  // Edge weights for bond orders

    // Count degrees first
    for (const auto& [src, dst, order] : edges) {
        sg_d[src]++;
        sg_d[dst]++;
    }

    // Set up vertex offsets
    sg_v[0] = 0;
    for (int i = 0; i < n; i++) {
        sg_v[i+1] = sg_v[i] + sg_d[i];
        sg_d[i] = 0;  // Reset for use as counter below
    }

    // Resize edge arrays
    sg_e.resize(sg_v[n]);
    sg_w.resize(sg_v[n]);

    // Fill edge arrays
    for (const auto& [src, dst, order] : edges) {
        // Add src -> dst edge
        int pos = sg_v[src] + sg_d[src]++;
        sg_e[pos] = dst;
        sg_w[pos] = order;  // Store bond order as edge weight

        // Add dst -> src edge (for undirected graph)
        pos = sg_v[dst] + sg_d[dst]++;
        sg_e[pos] = src;
        sg_w[pos] = order;  // Same bond order
    }

    // Set sparse graph properties
    sg.v = sg_v.data();
    sg.d = sg_d.data();
    sg.e = sg_e.data();
    sg.w = sg_w.data();  // Edge weights

    // Initialize the canonical graph
    int total_edges = 2 * int(edges.size());
    sparsegraph canon_sg;
    SG_INIT(canon_sg);
    SG_ALLOC(canon_sg, n, total_edges, "CanonicalGraph");
    sg.nv = n;
    sg.nde = total_edges;

    printf("Nauty: %d vertices, %d edges\n", n, total_edges);

    // Run Nauty with the sparse graph representation
    sparsenauty(&sg, lab.data(), ptn.data(), orbits.data(), &options, &stats, &canon_sg);


    // Get the canonical labeling
    std::vector<setword> canon_g(n * m);
    EMPTYGRAPH(canon_g.data(), m, n);

    // Build canonical graph with edge weights
    for (const auto& [src, dst, order] : edges) {
        int src_canon = lab[src];
        int dst_canon = lab[dst];
        // Add edge to canonical graph
        ADDONEEDGE(canon_g.data(), src_canon, dst_canon, m);
    }

    return canon_g;
}

std::vector<std::vector<AtomGraph::NodeIDType>> AtomGraph::nodeAut() const {
    int n = nodes.size(); // Number of nodes
    int m = SETWORDSNEEDED(n); // Size of one row of the adjacency matrix in setwords

    // Prepare vectors and workspace
    std::vector<int> lab(n), ptn(n), orbits(n); // Label, partition, and orbits
    std::vector<setword> canong(m * n, 0);      // Canonical form
    setword workspace[160];                    // Workspace for nauty

    // Convert the AtomGraph to a Nauty graph representation
    std::vector<setword> g = this->toNautyGraph();

    // Set up Nauty options
    static DEFAULTOPTIONS_GRAPH(options);
    options.getcanon = true; // Calculate the canonical labeling

    statsblk stats; // Statistics block

    // Run Nauty
    nauty(g.data(), lab.data(), ptn.data(), nullptr, orbits.data(), &options, &stats, workspace, 160, m, n, canong.data());

    // Process the automorphism results
    // Orbits represent the equivalence classes of automorphism; map them to a vector of vectors
    std::vector<std::vector<AtomGraph::NodeIDType>> automorphisms(n);
    for (int i = 0; i < n; ++i) {
        automorphisms[orbits[i]].push_back(i);
    }

    // Remove empty entries from automorphisms
    automorphisms.erase(std::remove_if(automorphisms.begin(), automorphisms.end(),
                                       [](const std::vector<int>& v) { return v.empty(); }),
                        automorphisms.end());

    return automorphisms;
}

std::vector<AtomGraph::NodeIDType> AtomGraph::nodeOrbits() const {
    int n = nodes.size(); // Number of nodes
    int m = SETWORDSNEEDED(n); // Size of one row of the adjacency matrix in setwords

    // Prepare vectors and workspace
    std::vector<int> lab(n), ptn(n), orbits(n); // Label, partition, and orbits
    std::vector<setword> canong(m * n, 0);      // Canonical form
    setword workspace[160];                    // Workspace for nauty

    // Convert the AtomGraph to a Nauty graph representation
    std::vector<setword> g = this->toNautyGraph();

    // Set up Nauty options
    static DEFAULTOPTIONS_GRAPH(options);
    options.getcanon = true; // Calculate the canonical labeling

    statsblk stats; // Statistics block

    // Run Nauty
    nauty(g.data(), lab.data(), ptn.data(), nullptr, orbits.data(), &options, &stats, workspace, 160, m, n, canong.data());

    return orbits;
}
<|MERGE_RESOLUTION|>--- conflicted
+++ resolved
@@ -180,15 +180,9 @@
             if (hub > static_cast<int>(atomGraph.nodes.size()) - 1) {
                 std::stringstream hubsStr;
                 for (const int hubnumber : hubs) {
-<<<<<<< HEAD
-                    hubsStr << hubnumber; // Append the integer followed by a space
-                }
-                throw std::invalid_argument("Hub Index [" + hubsStr.str() + "] of " + std::to_string(hub) + " is greater than the number of atoms in the group");
-=======
                     hubsStr << hub_number; // Append the integer followed by a space
                 }
                 throw std::invalid_argument("Hub Index ["+ hubsStr + "] of " + std::to_string(hubs) + " is greater than the number of atoms in the group");
->>>>>>> 3f182f6a
             }
         }
     }
@@ -210,10 +204,7 @@
     // Validate connected molecules
     std::vector<std::vector<int>> moleculesVector;
     RDKit::MolOps::getMolFrags(*mol, moleculesVector);
-<<<<<<< HEAD
-=======
     // std::vector<boost::shared_ptr<RDKit::ROMol>> moleculesVector = RDKit::MolOps::getMolFrags(*mol);
->>>>>>> 3f182f6a
     if (moleculesVector.size()>1) {
         throw GrouperParseException("Invalid "+ patternType +": " + pattern + " with detached molecules.");
     }
@@ -1260,11 +1251,7 @@
 
 AtomGraph::Atom::Atom(const std::string& ntype){
     static std::unordered_map<std::string, int> standardElementValency = {
-<<<<<<< HEAD
-        {"H", 1}, {"B", 3}, {"C", 4}, {"N", 3}, {"O", 2}, {"F", 1}, {"P", 3}, {"S", 6}, {"Cl", 1}, {"Br", 1}, {"I", 1}, {"*", 12}
-=======
         {"H", 1}, {"B", 3}, {"C", 4}, {"N", 3}, {"O", 2}, {"F", 1}, {"P", 3}, {"S", 2}, {"Cl", 1}, {"Br", 1}, {"I", 1}, {"*", 12}
->>>>>>> 3f182f6a
     };
     this->ntype = ntype;
     if (standardElementValency.count(ntype)) {
@@ -1281,11 +1268,7 @@
 
 AtomGraph::Atom::Atom(const std::string& ntype, int valency){
     static std::unordered_map<std::string, int> standardElementValency = {
-<<<<<<< HEAD
-        {"H", 1}, {"B", 3}, {"C", 4}, {"N", 3}, {"O", 2}, {"F", 1}, {"P", 3}, {"S", 6}, {"Cl", 1}, {"Br", 1}, {"I", 1}, {"*", 12}
-=======
         {"H", 1}, {"B", 3}, {"C", 4}, {"N", 3}, {"O", 2}, {"F", 1}, {"P", 3}, {"S", 2}, {"Cl", 1}, {"Br", 1}, {"I", 1}, {"*", 12}
->>>>>>> 3f182f6a
     };
     this->ntype = ntype;
     if (valency == -1){
