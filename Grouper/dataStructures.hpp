#ifndef DATASTRUCTURES_H
#define DATASTRUCTURES_H

#include <iostream>
#include <unordered_map>
#include <vector>
#include <stdexcept>
#include <memory>
#include <tuple>

#include <GraphMol/ROMol.h>
#include <GraphMol/SmilesParse/SmilesWrite.h>
#include <GraphMol/SmilesParse/SmilesParse.h>
#include <GraphMol/GraphMol.h>
#include <GraphMol/Atom.h>
#include <GraphMol/Bond.h>
#include <GraphMol/AtomIterators.h>
#include <GraphMol/BondIterators.h>

#include <nauty/nauty.h>
#include <nauty/naututil.h>

// Hash function for std::tuple
namespace std {
    template <>
    struct hash<std::tuple<int, int, unsigned int>> {
        std::size_t operator()(const std::tuple<int, int, unsigned int>& t) const {
            std::size_t h1 = std::hash<int>{}(std::get<0>(t));
            std::size_t h2 = std::hash<int>{}(std::get<1>(t));
            std::size_t h3 = std::hash<unsigned int>{}(std::get<2>(t));
            return h1 ^ (h2 << 1) ^ (h3 << 2);
        }
    };
    template <> // Custom hash for std::tuple<NodeIDType, PortType, NodeIDType, PortType, unsigned int> GroupGraph::edges
    struct hash<std::tuple<int, int, int, int, unsigned int>> {
        std::size_t operator()(const std::tuple<int,int,int,int, unsigned int>& t) const {
            std::size_t h1 = std::hash<int>{}(std::get<0>(t));
            std::size_t h2 = std::hash<int>{}(std::get<1>(t));
            std::size_t h3 = std::hash<int>{}(std::get<2>(t));
            std::size_t h4 = std::hash<int>{}(std::get<3>(t));
            std::size_t h5 = std::hash<unsigned int>{}(std::get<4>(t));

            return h1 ^ (h2 << 1) ^ (h3 << 2) ^ (h4 << 3) ^ (h5 << 4);
        }
    };
}

class AtomGraph {
public:
    using NodeIDType = int;

    struct Atom {
        std::string ntype;
        int valency;

        // Need to define comparison operators for Atom to be used in unordered_map
        bool operator==(const Atom& other) const {
            return ntype == other.ntype && valency == other.valency;
        }
        bool operator!=(const Atom& other) const {
            return !(*this == other);
        }

        Atom() : ntype("C"), valency(4) {}

        Atom(const std::string &ntype); // constructor in dataStructures.cpp

        Atom(const std::string &ntype, const int valency); // constructor in dataStructures.cppv

        std::string toString() const;

    };

    std::unordered_map<NodeIDType, Atom> nodes; ///< Map of node IDs to their respective nodes.
    std::unordered_set<std::tuple<NodeIDType, NodeIDType, unsigned int>> edges; ///< Map of node IDs to their respective neighbors. (srcNodeID, dstNodeID, bondOrder)

    AtomGraph();
    AtomGraph(const AtomGraph& other);
    AtomGraph& operator=(const AtomGraph& other);
    bool operator==(const AtomGraph& other) const;

    void addNode(const std::string& ntype = "", int valency = -1);
    void addEdge(NodeIDType src, NodeIDType dst, unsigned int order = 1);
    int getFreeValency(NodeIDType nid) const;
    std::string printGraph() const;
    std::vector<std::vector<NodeIDType>> nodeAut() const;
    std::vector<NodeIDType> nodeOrbits() const;
    std::vector<setword> toNautyGraph() const;
    void fromSmiles(const std::string& smiles);
    void fromSmarts(const std::string& smarts);
    std::vector<std::vector<std::pair<AtomGraph::NodeIDType,AtomGraph::NodeIDType>>> substructureSearch(const AtomGraph& query, const std::vector<int>& hubs) const;
private:
};

class GroupGraph {
public:
    using NodeIDType = int;
    using PortType = int;

    // Attributes
    struct Group {
        std::string ntype;
        std::string pattern;
        std::vector<NodeIDType> hubs;
        std::vector<PortType> ports;
        bool isSmarts = false;
        bool operator==(const Group& other) const;
        bool operator!=(const Group& other) const;
        Group() : ntype(""), pattern(""), hubs(), ports() {}
        Group(const std::string& ntype, const std::string& pattern, const std::vector<int>& hubs, const bool isSmarts = false);
        // Group(const std::string& ntype, const std::string& pattern, const std::vector<int>& hubs) 
        // : Group(ntype, pattern, hubs, false) {} 
        std::vector<int> hubOrbits() const;
        std::vector<std::vector<int>> getPossibleAttachments(int degree) const;
        std::string toString() const;

    };

    // Attributes
    std::unordered_map<NodeIDType, Group> nodes; ///< Map of node IDs to their respective nodes.
    std::unordered_set<std::tuple<NodeIDType, PortType, NodeIDType, PortType, unsigned int>> edges; ///< List of edges connecting nodes. (srcNodeID, srcPort, dstNodeID, dstPort, bondOrder)
    std::unordered_map<std::string, std::vector<PortType>> nodetypes; ///< Map of node types to their respective ports.

    // Operators
    GroupGraph();
    GroupGraph(const GroupGraph& other);
    GroupGraph& operator=(const GroupGraph& other);
    bool operator==(const GroupGraph& other) const;
    // Modifing methods
    void addNode(
        std::string ntype,
        std::string pattern,
        std::vector<NodeIDType> hubs,
        bool isSmarts = false
    );
    bool addEdge(
        std::tuple<NodeIDType, PortType> fromNodePort,
        std::tuple<NodeIDType, PortType> toNodePort,
        unsigned int bondOrder = 1,
        bool verbose = false
    );
    int numFreePorts(NodeIDType nid) const;
    std::pair<std::vector<int>, std::vector<int>> computeOrbits(
        const std::vector<std::pair<int, int>>& edge_list,
        const std::vector<int>& nodeOrbits,
        graph* g, int* lab, int* ptn, int* orbits, optionblk* options, statsblk* stats
        // int* num_edges, int nauty_edges[][2], int edge_orbits[]
    ) const;
    void clearEdges();
    bool isPortFree(NodeIDType nodeID, PortType port) const;
    // Conversion methods
    std::string printGraph() const;
    std::unordered_map<std::string, int> toVector() const;
    std::string toSmiles() const;
    std::unique_ptr<AtomGraph> toAtomicGraph() const;
    std::string serialize() const;
    void deserialize(const std::string& state);
    std::vector<setword> canonize() const;


private:
    std::vector<std::vector<int>> toEdgeGraph(const std::vector<std::pair<int, int>>& edge_list) const;
<<<<<<< HEAD
    void toNautyGraph(int* n, int* m, long unsigned int** adj) const;
=======
    void toNautyGraph(int* n, int* m, graph** adj) const;
>>>>>>> 0ab1cbbf
    int numNodes() const;
};

inline bool operator<(const std::tuple<GroupGraph::NodeIDType, GroupGraph::PortType, GroupGraph::NodeIDType, GroupGraph::PortType, unsigned int>& lhs,
                      const std::tuple<GroupGraph::NodeIDType, GroupGraph::PortType, GroupGraph::NodeIDType, GroupGraph::PortType, unsigned int>& rhs);

// Specialize std::hash for GroupGraph::Group, GroupGraph, GroupGraph.edge, AtomGraph::Atom
namespace std {
    template <>
    struct hash<GroupGraph::Group> {
        std::size_t operator()(const GroupGraph::Group& node) const {
            std::size_t h2 = std::hash<std::string>{}(node.ntype);
            std::size_t h3 = std::hash<std::string>{}(node.pattern);
            std::size_t h4 = 0;
            for (const auto& port : node.ports) {
                h4 ^= std::hash<int>{}(port) + 0x9e3779b9 + (h4 << 6) + (h4 >> 2);
            }
            std::size_t h5 = 0;
            for (const auto& hub : node.hubs) {
                h5 ^= std::hash<int>{}(hub) + 0x9e3779b9 + (h5 << 6) + (h5 >> 2);
            }
            return (h2 << 1) ^ (h3 << 2) ^ (h4 << 3) ^ (h5 << 4);
        }
    };
    template <>
    struct hash<AtomGraph::Atom> {
        std::size_t operator()(const AtomGraph::Atom& atom) const {
            std::size_t h1 = std::hash<std::string>{}(atom.ntype);
            std::size_t h2 = std::hash<unsigned int>{}(atom.valency);

            // Combine the individual hashes using XOR and shifting
            return (h1 << 1) ^ (h2 << 2);
        }
    };
    // template <>
    // struct hash<std::tuple<GroupGraph::NodeIDType, GroupGraph::PortType,
    //                     GroupGraph::NodeIDType, GroupGraph::PortType, unsigned int>> {
    //     std::size_t operator()(const std::tuple<GroupGraph::NodeIDType, GroupGraph::PortType,
    //                                             GroupGraph::NodeIDType, GroupGraph::PortType, unsigned int>& t) const {
    //         std::size_t h1 = std::hash<GroupGraph::NodeIDType>{}(std::get<0>(t));
    //         std::size_t h2 = std::hash<GroupGraph::PortType>{}(std::get<1>(t));
    //         std::size_t h3 = std::hash<GroupGraph::NodeIDType>{}(std::get<2>(t));
    //         std::size_t h4 = std::hash<GroupGraph::PortType>{}(std::get<3>(t));
    //         std::size_t h5 = std::hash<unsigned int>{}(std::get<4>(t));

    //         return h1 ^ (h2 << 1) ^ (h3 << 2) ^ (h4 << 3) ^ (h5 << 4);
    //     }
    // };
    template <>
    struct hash<GroupGraph> {
        std::size_t operator()(const GroupGraph& graph) const {
            std::size_t h = 0;
            for (const auto& node_pair : graph.nodes) {
                const auto& node = node_pair.second;
                h ^= std::hash<GroupGraph::Group>{}(node) + 0x9e3779b9 + (h << 6) + (h >> 2);
            }
            for (const auto& edge : graph.edges) {
                h ^= std::hash<std::tuple<GroupGraph::NodeIDType, GroupGraph::PortType,
                                        GroupGraph::NodeIDType, GroupGraph::PortType, unsigned int>>{}(edge)
                    + 0x9e3779b9 + (h << 6) + (h >> 2);
            }
            return h;
        }
    };
    template <>
    struct hash<AtomGraph> {
        std::size_t operator()(const AtomGraph& graph) const {
            std::size_t h = 0;

            // Hash the nodes (unordered_map<NodeIDType, Atom>)
            for (const auto& node_pair : graph.nodes) {
                const auto& node = node_pair.second;
                h ^= std::hash<AtomGraph::Atom>{}(node) + 0x9e3779b9 + (h << 6) + (h >> 2);
            }

            // Hash the edges (unordered_map<NodeIDType, unordered_set<std::pair<NodeIDType, unsigned int>>)
            // for (const auto& edge_pair : graph.edges) {
            //     const auto& edge_set = edge_pair.second;
            //     for (const auto& edge : edge_set) {
            //         // Custom hash for std::pair<NodeIDType, unsigned int>
            //         std::size_t h1 = std::hash<AtomGraph::NodeIDType>{}(edge.first);
            //         std::size_t h2 = std::hash<unsigned int>{}(edge.second);

            //         // Combine the two hashes
            //         h ^= h1 ^ (h2 << 1) + 0x9e3779b9 + (h << 6) + (h >> 2);
            //     }
            // }
            for(const auto& [src, dst, order] : graph.edges) {
                h ^= std::hash<std::tuple<AtomGraph::NodeIDType, AtomGraph::NodeIDType, unsigned int>>{}(std::make_tuple(src, dst, order)) + 0x9e3779b9 + (h << 6) + (h >> 2);
            }

            return h;
        }
    };
    template <>
    struct hash<std::pair<int, int>> {
        std::size_t operator()(const std::pair<int, int>& p) const {
            std::size_t h1 = std::hash<int>{}(p.first);
            std::size_t h2 = std::hash<int>{}(p.second);
            return h1 ^ (h2 << 1); // or use another combination method
        }
    };
    template <>
    struct hash<std::vector<int>> {
        std::size_t operator()(const std::vector<int>& vec) const {
            std::size_t h = 0;
            for (const auto& elem : vec) {
                h ^= std::hash<int>{}(elem) + 0x9e3779b9 + (h << 6) + (h >> 2);
            }
            return h;
        }
    };
}

#endif // DATASTRUCTURES_H<|MERGE_RESOLUTION|>--- conflicted
+++ resolved
@@ -160,11 +160,7 @@
 
 private:
     std::vector<std::vector<int>> toEdgeGraph(const std::vector<std::pair<int, int>>& edge_list) const;
-<<<<<<< HEAD
-    void toNautyGraph(int* n, int* m, long unsigned int** adj) const;
-=======
     void toNautyGraph(int* n, int* m, graph** adj) const;
->>>>>>> 0ab1cbbf
     int numNodes() const;
 };
 
