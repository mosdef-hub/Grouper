import pytest

from Grouper import Node
from Grouper.libraries.Libraries import BasisSet, Libraries, NodeTrace
from Grouper.tests.base_test import BaseTest


class TestLibraries(BaseTest):
    @pytest.mark.parametrize(
        "library,n_graphs",
        [("saftgm", 36), ("joback", 41), ("UNIFAC", 89), ("base", 0)],
    )
    def test_build_library(self, library, n_graphs):
        if library == "base":
            library = BasisSet()
        else:
            library = Libraries[library]()
        assert library.n_nodes == n_graphs

    def test_node_trace(self):
        library = Libraries["saftgm"]()
<<<<<<< HEAD
        node = Node("-CH3", "CH3", [0])
=======
        node = Node(1, "[!R;CX4H2]", "C", [0, 0])
>>>>>>> b895d617
        nt = library.query_nodes({"node": node})[0]

        assert nt.node == node
        assert nt.smarts == "CH2"
        assert nt.doi == ""
        assert nt.priority is None

        nt = NodeTrace(node, "", "[CX4H3]", 1)
        assert nt.priority == 1

    def test_add_node(self):
        library = BasisSet()
        library.add_node(Node("-CH3", "CH3", [0]), "", "[CX4H3]", None)
        assert library.n_nodes == 1

    def test_query_node(self):
        library = Libraries["joback"]()
        nt = library.query_nodes({"smarts": "[$([!R;#6X3H0]);!$([!R;#6X3H0]=[#8])]"})[0]
        assert nt.node == Node("=C<", "C", [0, 0, 0])

    def test_list_nodes(self):
        library = Libraries["joback"]()
        nodes = list(library.get_nodes())
        assert len(nodes) == 41 == library.n_nodes<|MERGE_RESOLUTION|>--- conflicted
+++ resolved
@@ -19,11 +19,7 @@
 
     def test_node_trace(self):
         library = Libraries["saftgm"]()
-<<<<<<< HEAD
         node = Node("-CH3", "CH3", [0])
-=======
-        node = Node(1, "[!R;CX4H2]", "C", [0, 0])
->>>>>>> b895d617
         nt = library.query_nodes({"node": node})[0]
 
         assert nt.node == node
