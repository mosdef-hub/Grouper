--- conflicted
+++ resolved
@@ -6,10 +6,6 @@
 
 
 class TestGroupGraph(BaseTest):
-<<<<<<< HEAD
-    def __init__(self):
-        self.to_set_of_sets = lambda matches: {frozenset(match) for match in matches}
-=======
     def to_set_of_sets(self, matches):
         """Helper function for set comparison."""
         return {frozenset(match) for match in matches}
@@ -73,7 +69,6 @@
         nodeList = list(ag.nodes.values())
 
         assert not any([n1 == n2 for n1, n2 in zip(nodeList, nodeList[1:])])
->>>>>>> 44a18147
 
     def test_add_node(self):
         # Basic node addition
@@ -106,8 +101,6 @@
         
         graph.add_node("type1")
 
-<<<<<<< HEAD
-=======
         # Basic node addition for AtomGraph
         agraph = AtomGraph()
         agraph.add_node("C", 4)
@@ -116,7 +109,6 @@
 
         # Adding a node with different type and smarts
         graph.add_node("", "C", [0, 0])
->>>>>>> 44a18147
         assert len(graph.nodes) == 2
         assert set(n.type for n in graph.nodes.values()) == set(["type1", "type1"])
         assert set(n.smarts for n in graph.nodes.values()) == set(["C", "C"])
