--- conflicted
+++ resolved
@@ -587,15 +587,13 @@
         assert self.to_set_of_sets(matches) == {frozenset({(0, 0), (1, 1), (2, 2)})}
         assert self.to_set_of_sets(matches) == {frozenset({(0, 0), (1, 1), (2, 2)})}
 
-<<<<<<< HEAD
-=======
+
     def test_hub_orbits(self):
         g = Group("C", "[C]", [0], True)
         assert g.compute_hub_orbits() == [0]
 
         n_hexane = Group("C6", "CCCCCC", [0,0,0,1,1,2,2,3,3,4,4,5,5,5])
         assert n_hexane.compute_hub_orbits() == [0, 0, 0, 1, 1, 2, 2, 2, 2, 1, 1, 0, 0, 0]
->>>>>>> 0ab1cbbf
 
     # def test_add_edge_performance(self, benchmark):
     #     graph = GroupGraph()
