import pickle
import re

import pytest
from rdkit import Chem

from Grouper import Atom, AtomGraph, Group, GroupGraph
from Grouper._Grouper import GrouperParseException
from Grouper.tests.base_test import BaseTest


class TestAtom(BaseTest):
    def test_atom_initialization(self):
        atom = Atom("C", 4)
        assert atom.type == "C"
        assert atom.valency == 4

    def test_atom_comparison(self):
        atom1 = Atom("C", 4)
        atom2 = Atom("C", 4)
        atom3 = Atom("N", 3)
        assert atom1 == atom2
        assert atom1 != atom3


class TestGroup(BaseTest):
    def test_group_equality(self):
        g1 = Group("C", "[C]", [0], True)
        g2 = Group("C", "[C]", [0], True)
        g3 = Group("C2", "[C]", [0], True)

        assert g1 == g2
        assert g1 != g3

    def test_group_hash(self):
        g1 = Group("C", "[C]", [0], True)
        g2 = Group("C", "[C]", [0], True)
        g3 = Group("C2", "[C]", [0], True)

        assert hash(g1) == hash(g2)
        assert hash(g1) != hash(g3)

    def test_brackets(self):
        gG = GroupGraph()
        g = Group("cl", "[Cl]C=C[Br]", [0], True)
        gG.add_node(g.type, g.pattern, g.hubs, True)
        assert (gG.to_smiles() == "[Cl]C=C[Br]") or (gG.to_smiles() == "ClC=CBr")

    def test_charged_species(self):
        # Existing tests
        Group("CH2NO2", "C[N+](=O)[O]", [0], True)
        Group("cl", "[Cl-]C=C[Br]", [0], True)
        Group("cl", "[Cl+]C=C[Br]", [0], True)
        Group("nat", "[Na+]", [0], True)

        # New tests for aromatic compounds and different salts
        Group("benz", "c1ccccc1[N+](=O)[O-]", [0], False)  # Aromatic nitrobenzene
        Group("pyrid", "c1ccncc1[Cl-]", [0], True)  # Aromatic pyridinium chloride
        Group("ammonium", "[NH4+][Cl-]", [0], True)  # Ammonium chloride
        Group("sodium_acetate", "[Na+][O-]C=O", [0], True)  # Sodium acetate
        Group(
            "potassium_permanganate", "[K+][MnO4-]", [0], True
        )  # Potassium permanganate

    def test_group_initialization(self):
        group = Group("C", "[C]", [0], True)
        assert group.type == "C"
        assert group.pattern == "[C]"
        assert group.hubs == [0]
        assert group.is_smarts is True

    def test_group_to_string(self):
        group = Group("carbon", "C", [0, 0, 0, 0])
        assert (
            str(group)
            == "Group  (carbon) (C) : \n    Ports 0 1 2 3 \n    Hubs  0 0 0 0 "
        )


class TestGroupGraph(BaseTest):
    def to_set_of_sets(self, matches):
        """Helper function for set comparison."""
        return {frozenset(match) for match in matches}

    def test_group_equality(self):
        g1 = Group("C", "[C]", [0], True)
        g2 = Group("C", "[C]", [0], True)
        g3 = Group("C2", "[C]", [0], True)

        assert g1 == g2
        assert g1 != g3

        gg = GroupGraph()
        gg.add_node("O", "[O]", [0], True)
        gg.add_node("O", "[O]", [0], True)
        gg.add_node("O", "[O]", [0], True)
        gg.add_node("O", "[O]", [0], True)

        assert all(
            [n1 == n2 for n1, n2 in zip(gg.nodes.values(), list(gg.nodes.values())[1:])]
        )

        gg = GroupGraph()
        gg.add_node("O", "[O]", [0], True)
        gg.add_node("C", "[O]", [0], True)
        gg.add_node("N", "[O]", [0], True)
        gg.add_node("S", "[O]", [0], True)

        assert not any([n1 == n2 for n1, n2 in zip(gg.nodes, list(gg.nodes)[1:])])

    def test_add_node(self):
        # Basic node addition
        graph = GroupGraph()

        with pytest.raises(ValueError):  # No smarts
            graph.add_node("type1", "", [0, 0])

        with pytest.raises(ValueError):  # Invalid hubs
            graph.add_node("type1", "C", [0, -1])

        with pytest.raises(ValueError):  # Invalid hubs
            graph.add_node("type1", "C", [0, 1, 2])

        with pytest.raises(ValueError):  # Invalid smarts
            graph.add_node("type1", "asldkfghj", [0])

        with pytest.raises(ValueError):  # No type
            graph.add_node("", "C", [0, 0])

        assert len(graph.nodes) == 0

        graph.add_node("type1", "C", [0, 0])

        assert len(graph.nodes) == 1
<<<<<<< HEAD
        assert set(n.type for n in graph.nodes.values()) == {"type1"}
        assert set(n.pattern for n in graph.nodes.values()) == {"C"}
        assert set(tuple(n.ports) for n in graph.nodes.values()) == {(0, 1)}
        assert set(tuple(n.hubs) for n in graph.nodes.values()) == {(0, 0)}
        
=======
        assert set(n.type for n in graph.nodes.values()) == set(["type1"])
        assert set(n.pattern for n in graph.nodes.values()) == set(["C"])
        assert [n.ports for n in graph.nodes.values()] == [[0, 1]]
        assert [n.hubs for n in graph.nodes.values()] == [[0, 0]]

>>>>>>> fdade0fa
        graph.add_node("type1")

        # Adding a node with different type and pattern
        graph.add_node("type2", "C", [0])
        assert len(graph.nodes) == 3
<<<<<<< HEAD
        assert set(n.type for n in graph.nodes.values()) == {"type1", "type1", "type2"}
        assert set(n.pattern for n in graph.nodes.values()) == {"C"}
        assert set(tuple(n.ports) for n in graph.nodes.values()) == {(0,), (0, 1)}
        assert set(tuple(n.hubs) for n in graph.nodes.values()) == {(0,), (0, 0)}

        group = Group("alkene", "C=C", [0,0,1,1])
        graph.add_node(group)
        assert len(graph.nodes) == 4
        assert set(n.type for n in graph.nodes.values()) == {"type1", "type1", "type2", "alkene"}
        assert set(n.pattern for n in graph.nodes.values()) == {"C", "C=C"}
        assert set(tuple(n.ports) for n in graph.nodes.values()) == {(0,), (0, 1), (0, 1, 2, 3)}
        assert set(tuple(n.hubs) for n in graph.nodes.values()) == {(0,), (0, 0), (0, 0, 1, 1)}


=======
        assert set(n.type for n in graph.nodes.values()) == set(
            ["type1", "type1", "type2"]
        )
        assert set(n.pattern for n in graph.nodes.values()) == set(["C", "C", "C"])
        assert [n.ports for n in graph.nodes.values()] == [[0], [0, 1], [0, 1]]
        assert [n.hubs for n in graph.nodes.values()] == [[0], [0, 0], [0, 0]]
>>>>>>> fdade0fa

    def test_add_edge(self):
        graph = GroupGraph()
        graph.add_node("type1", "C", [0, 0])
        graph.add_node("type2", "C", [0, 0])
        graph.add_node("type1", "C", [0, 0])

        graph.add_edge((0, 0), (1, 0))
        assert (0, 0, 1, 0, 1) in graph.edges

        graph.add_edge((2, 1), (1, 1))
        assert (2, 1, 1, 1, 1) in graph.edges

    def test_add_edge_with_invalid_nodes(self):
        graph = GroupGraph()
        graph.add_node("node1", "C", [0, 0])
        graph.add_node("node2", "C", [0])
        with pytest.raises(ValueError):
            graph.add_edge((0, 1), (2, 1))

    def test_add_edge_with_invalid_ports(self):
        graph = GroupGraph()
        graph.add_node("node1", "C", [0, 0])
        graph.add_node("node2", "C", [0, 0])
        with pytest.raises(ValueError):
            graph.add_edge((0, 2), (1, 1))

    def test_add_edge_with_occupied_port(self):
        graph = GroupGraph()
        graph.add_node("node1", "C", [0, 0])
        graph.add_node("node2", "C", [0, 0])
        graph.add_edge((0, 1), (1, 1))
        with pytest.raises(ValueError):
            graph.add_edge((0, 1), (1, 0))

    def test_add_edge_with_same_ports(self):
        graph = GroupGraph()
        graph.add_node("node1", "C", [0, 0])
        graph.add_node("node2", "C", [0, 0])
        graph.add_node("node3", "C", [0, 0])
        graph.add_edge((0, 1), (1, 1))
        graph.add_edge((1, 0), (2, 1))
        with pytest.raises(ValueError):
            graph.add_edge((0, 1), (1, 0))
        with pytest.raises(ValueError):
            graph.add_edge((0, 0), (1, 1))
        with pytest.raises(ValueError):
            graph.add_edge((0, 1), (1, 1))
        with pytest.raises(ValueError):
            graph.add_edge((1, 1), (2, 0))
        with pytest.raises(ValueError):
            graph.add_edge((2, 0), (1, 1))
        with pytest.raises(ValueError):
            graph.add_edge((1, 1), (2, 1))

    def test_equal(self):
        graph1 = GroupGraph()
        graph2 = GroupGraph()
        assert graph1 == graph2
        graph1.add_node("node1", "C", [0, 0])
        assert graph1 != graph2
        graph2.add_node("node1", "C", [0, 0])
        assert graph1 == graph2
        graph1.add_node("node2", "C", [0, 0])
        assert graph1 != graph2
        graph2.add_node("node2", "C", [0, 0])
        assert graph1 == graph2
        graph1.add_edge((0, 0), (1, 0))
        assert graph1 != graph2
        graph2.add_edge((0, 0), (1, 0))
        assert graph1 == graph2

    def test_in(self):
        graph1 = GroupGraph()
        graph2 = GroupGraph()

        assert graph1 in [graph1]

        graph1.add_node("node1", "C", [0, 0])
        assert graph1 not in [graph2]

        graph2.add_node("node1", "C", [0, 0])
        assert graph1 in [graph2]

        graph1.add_node("node2", "C", [0, 0])
        assert graph1 not in [graph2]

        graph2.add_node("node2", "C", [0, 0])
        assert graph1 in [graph2]

        graph1.add_edge((0, 0), (1, 0))
        assert graph1 not in [graph2]

        graph2.add_edge((0, 0), (1, 0))
        assert graph1 in [graph2]

        assert graph1 in [graph1, graph2]

    def test_rings(self):
        graph = GroupGraph()
        graph.add_node("ring", "c1ccccc1", [0, 1, 2, 3, 4, 5])
        graph.add_node("ring")
        graph.add_node("ring")

        graph.add_edge((0, 0), (1, 0))
        with pytest.raises(ValueError):
            graph.add_edge((0, 0), (2, 0))

    @pytest.mark.parametrize(
        "graph_fixture", ["empty_graph", "basic_graph", "single_node_graph"]
    )
    def test_to_atom_graph(self, request, graph_fixture):
        # Access the graph using request.getfixturevalue
        graph = request.getfixturevalue(graph_fixture)

        # Example assertions for different graphs
        if graph_fixture == "empty_graph":
            with pytest.raises(ValueError):
                graph.to_atom_graph()
        elif graph_fixture == "basic_graph":
            atomic_graph = graph.to_atom_graph()
            truth = AtomGraph()
            truth.add_node("C", 4)
            truth.add_node("N", 3)
            truth.add_edge(0, 1)
            assert atomic_graph == truth
        elif graph_fixture == "single_node_graph":
            atomic_graph = graph.to_atom_graph()
            truth = AtomGraph()
            truth.add_node("C", 1)
            assert atomic_graph == truth

    def test_n_free_ports(self):
        graph = GroupGraph()
        graph.add_node("node1", "[C]", [0, 0], True)
        graph.add_node("node2", "[C]", [0, 0, 0], True)
        assert graph.n_free_ports(0) == 2

        # Connect a edge and recheck
        graph.add_edge((0, 0), (1, 0))
        assert graph.n_free_ports(0) == 1
        assert graph.n_free_ports(1) == 2

    @pytest.mark.parametrize(
        "graph_fixture",
        [
            "empty_graph",
            "basic_graph",
            "single_node_graph",
            "single_edge_graph",
            "five_member_ring_graph",
        ],
    )
    def test_to_smiles(self, request, graph_fixture):
        graph = request.getfixturevalue(graph_fixture)
        if graph_fixture == "empty_graph":
            assert graph.to_smiles() == ""
        if graph_fixture == "basic_graph":
            assert graph.to_smiles() == "CN"
        if graph_fixture == "single_node_graph":
            assert graph.to_smiles() == "C"
        if graph_fixture == "single_edge_graph":
            assert graph.to_smiles() == "CC"
        if graph_fixture == "five_member_ring_graph":
            assert graph.to_smiles() == "C1CCCC1"

    def test_add_node_performance(self, benchmark):
        graph = GroupGraph()
        for i in range(100):
            graph.add_node(f"type{i}", "C", [0, 0])

        def benchmark_add_node():
            graph.add_node("type100", "C", [0, 0])

        # Benchmark the add_node method
        benchmark(benchmark_add_node)

    def test_canonize(self):
        # Test simple linear structure
        graph1 = GroupGraph()
        graph1.add_node("node1", "C", [0, 0])
        graph1.add_node("node2", "C", [0, 0])
        graph1.add_node("node3", "C", [0, 0])
        graph1.add_edge((0, 0), (1, 0))
        graph1.add_edge((1, 0), (2, 0))

        graph2 = GroupGraph()
        graph2.add_node("node3", "C", [0, 0])
        graph2.add_node("node2", "C", [0, 0])
        graph2.add_node("node1", "C", [0, 0])
        graph2.add_edge((2, 0), (1, 0))
        graph2.add_edge((1, 0), (0, 0))

        assert graph1.to_canonical() == graph2.to_canonical()

        # Test with different node types
        graph3 = GroupGraph()
        graph3.add_node("node1", "CO", [0, 0, 0, 1])
        graph3.add_node("node2", "C", [0, 0])
        graph3.add_node("node3", "C", [0, 0])
        graph3.add_edge((0, 0), (1, 0))
        graph3.add_edge((1, 0), (2, 0))

        graph4 = GroupGraph()
        graph4.add_node("node1", "CO", [0, 0, 0, 1])
        graph4.add_node("node3", "C", [0, 0])
        graph4.add_node("node2", "C", [0, 0])
        graph4.add_edge((0, 1), (1, 0))
        graph4.add_edge((1, 0), (2, 0))

        assert graph3.to_canonical() == graph4.to_canonical()

        # Test cyclic structure
        graph5 = GroupGraph()
        graph5.add_node("A", "C", [0, 0])
        graph5.add_node("B", "C", [0, 0])
        graph5.add_node("C", "C", [0, 0])
        graph5.add_edge((0, 0), (1, 0))
        graph5.add_edge((1, 0), (2, 0))
        graph5.add_edge((2, 0), (0, 0))  # Closing the cycle

        graph6 = GroupGraph()
        graph6.add_node("B", "C", [0, 0])
        graph6.add_node("C", "C", [0, 0])
        graph6.add_node("A", "C", [0, 0])
        graph6.add_edge((1, 0), (2, 0))
        graph6.add_edge((2, 0), (0, 0))
        graph6.add_edge((0, 0), (1, 0))  # Different order but same cycle

        assert graph5.to_canonical() == graph6.to_canonical()

        # Test disconnected graphs with identical structure
        graph7 = GroupGraph()
        graph7.add_node("X", "C", [0, 0])
        graph7.add_node("Y", "C", [0, 0])

        graph8 = GroupGraph()
        graph8.add_node("Y", "C", [0, 0])
        graph8.add_node("X", "C", [0, 0])

        assert graph7.to_canonical() == graph8.to_canonical()

        # Test graphs with different structures
        graph9 = GroupGraph()
        graph9.add_node("X", "C", [0, 0])
        graph9.add_node("Y", "C", [0, 0])
        graph9.add_edge((0, 0), (1, 0))

        graph10 = GroupGraph()
        graph10.add_node("X", "C", [0, 0])
        graph10.add_node("Y", "C", [0, 0])

        assert (
            graph9.to_canonical() != graph10.to_canonical()
        )  # One has an edge, the other does not

        # Test automorphic graph
        graph11 = GroupGraph()
        graph11.add_node("X", "C", [0, 0])
        graph11.add_node("Y", "C", [0, 0])
        graph11.add_edge((0, 0), (1, 0))

        graph12 = GroupGraph()
        graph12.add_node("Y", "C", [0, 0])
        graph12.add_node("X", "C", [0, 0])
        graph12.add_edge((1, 0), (0, 0))

    def test_hub_orbits(self):
        g = Group("C", "[C]", [0], True)
        assert g.compute_hub_orbits() == [0]

        n_hexane = Group("C6", "CCCCCC", [0, 0, 0, 1, 1, 2, 2, 3, 3, 4, 4, 5, 5, 5])
        assert n_hexane.compute_hub_orbits() == [
            0,
            0,
            0,
            1,
            1,
            2,
            2,
            2,
            2,
            1,
            1,
            0,
            0,
            0,
        ]


class TestAtomGraph(BaseTest):
    def to_set_of_sets(self, matches):
        """Helper function for set comparison."""
        return {frozenset(match) for match in matches}

    def test_atom_equality(self):
        a1 = Atom("C")
        a2 = Atom("C", 4)
        a3 = Atom("C", 3)
        a4 = Atom("N")

        assert a1 == a2
        assert a1 != a3
        assert a1 != a4
        assert a3 != a4

        ag = AtomGraph()
        ag.add_node("C")
        ag.add_node("C", 4)
        nodeList = list(ag.nodes.values())

        assert nodeList[0] == nodeList[1]

        ag = AtomGraph()
        ag.add_node("C")
        ag.add_node("C", 3)
        ag.add_node("N")
        ag.add_node("N", 2)
        nodeList = list(ag.nodes.values())

        assert not any([n1 == n2 for n1, n2 in zip(nodeList, nodeList[1:])])

    def test_add_node(self):
        # Basic node addition for AtomGraph
        agraph = AtomGraph()
        agraph.add_node("C", 4)
        assert set(n.type for n in agraph.nodes.values()) == set(["C"])
        assert set(n.valency for n in agraph.nodes.values()) == set([4])

        atom = Atom("C", 4)
        agraph.add_node(atom)
        assert set(n.type for n in agraph.nodes.values()) == set(["C", "C"])
        assert set(n.valency for n in agraph.nodes.values()) == set([4, 4])
        assert len(agraph.nodes) == 2
        assert len(agraph.edges) == 0

    def test_from_smiles(self):
        graph = AtomGraph()
        graph.from_smiles("CN")
        truth = AtomGraph()
        truth.add_node("C", 4)
        truth.add_node("N", 3)
        truth.add_edge(0, 1, 1)
        assert graph == truth

        graph = AtomGraph()
        graph.from_smiles("C")
        truth = AtomGraph()
        truth.add_node("C", 4)
        assert graph == truth

        graph = AtomGraph()
        graph.from_smiles("CC")
        truth = AtomGraph()
        truth.add_node("C", 4)
        truth.add_node("C", 4)
        truth.add_edge(0, 1)
        assert graph == truth

        graph = AtomGraph()
        graph.from_smiles("O=COOC(=O)O")
        truth = AtomGraph()
        truth.add_node("O", 2)
        truth.add_node("C", 4)
        truth.add_node("O", 2)
        truth.add_node("O", 2)
        truth.add_node("C", 4)
        truth.add_node("O", 2)
        truth.add_node("O", 2)
        truth.add_edge(0, 1, 2)
        truth.add_edge(1, 2, 1)
        truth.add_edge(2, 3, 1)
        truth.add_edge(3, 4, 1)
        truth.add_edge(4, 5, 2)
        truth.add_edge(4, 6, 1)
        assert graph == truth

    @pytest.mark.parametrize(
        "smarts",
        [
            "CCCC",
            "[C](N)O",
            "[C](N)O(C)",
            "[C](N)OC",
            "[C](O(N))CC",
            "[C](CC(N(C))C)O",
            "[C](C1C(N(C))CCCC1)O",
        ],
    )
    def test_from_smarts(self, smarts):
        # missing (8,1,1) Extra (0,0,1)
        ag = AtomGraph()
        ag.from_smarts(smarts)
        mol = Chem.MolFromSmarts(smarts)
        # check nodes
        assert len(mol.GetAtoms()) == len(ag.nodes)
        # check edges
        assert int(len(mol.GetBonds())) * 2 == len(ag.edges)

        # check connectivity
        agBonds = [
            {ag.nodes[edge1].type, ag.nodes[edge2].type} for edge1, edge2, _ in ag.edges
        ]
        for bond in mol.GetBonds():
            assert {
                bond.GetBeginAtom().GetSymbol(),
                bond.GetEndAtom().GetSymbol(),
            } in agBonds

    def test_disconnected_graph(self):
        msg = re.escape("Invalid pattern [C].[C] with a detached molecules.")
        with pytest.raises(GrouperParseException, match=msg):
            Group("a", "[C].[C]", [0, 1], True)
        gG = GroupGraph()
        msg = re.escape("Invalid pattern OCC[N].[N]CCO with a detached molecules.")
        with pytest.raises(GrouperParseException, match=msg):
            gG.add_node("a", "OCC[N].[N]CCO", [0], True)

    def test_substructure_search(self):
        graph = AtomGraph()
        graph.add_node("C", 4)
        graph.add_node("C", 4)
        graph.add_node("C", 4)
        graph.add_edge(0, 1)
        graph.add_edge(1, 2)
        sub = AtomGraph()
        sub.add_node("C", 4)
        matches = graph.substructure_search(sub, [0, 0, 0])
        assert self.to_set_of_sets(matches) == {
            frozenset({(0, 0)}),
            frozenset({(0, 2)}),
        }
        matches = graph.substructure_search(sub, [0, 0, 0])
        assert self.to_set_of_sets(matches) == {
            frozenset({(0, 0)}),
            frozenset({(0, 2)}),
        }

        matches = graph.substructure_search(sub, [0, 0])
        assert self.to_set_of_sets(matches) == {frozenset({(0, 1)})}
        matches = graph.substructure_search(sub, [0, 0])
        assert self.to_set_of_sets(matches) == {frozenset({(0, 1)})}

        matches = graph.substructure_search(sub, [0])
        assert self.to_set_of_sets(matches) == set()
        assert self.to_set_of_sets(matches) == set()

        graph = AtomGraph()  # "CCOCO"
        graph = AtomGraph()  # "CCOCO"
        graph.add_node("C", 4)
        graph.add_node("C", 4)
        graph.add_node("O", 2)
        graph.add_node("C", 4)
        graph.add_node("O", 2)
        graph.add_edge(0, 1)
        graph.add_edge(1, 2)
        graph.add_edge(2, 3)
        graph.add_edge(3, 4)
        methanol = AtomGraph()  # "CO"
        methanol = AtomGraph()  # "CO"
        methanol.add_node("C", 4)
        methanol.add_node("O", 2)
        methanol.add_edge(0, 1)
        matches = graph.substructure_search(methanol, [0, 0])
        assert self.to_set_of_sets(matches) == {
            frozenset({(0, 1), (1, 2)}),
            frozenset({(0, 3), (1, 2)}),
        }
        matches = graph.substructure_search(methanol, [0, 0])
        assert self.to_set_of_sets(matches) == {
            frozenset({(0, 1), (1, 2)}),
            frozenset({(0, 3), (1, 2)}),
        }

        graph = AtomGraph()  # C=CO
        graph = AtomGraph()  # C=CO
        graph.add_node("C", 4)
        graph.add_node("C", 4)
        graph.add_node("O", 2)
        graph.add_edge(0, 1, 2)
        graph.add_edge(1, 2)
        alkene = AtomGraph()  # C=C
        alkene = AtomGraph()  # C=C
        alkene.add_node("C", 4)
        alkene.add_node("C", 4)
        alkene.add_edge(0, 1, 2)
        matches = graph.substructure_search(alkene, [0])
        assert self.to_set_of_sets(matches) == set()
        matches = graph.substructure_search(alkene, [0, 0, 1, 1])
        assert self.to_set_of_sets(matches) == set()
        matches = graph.substructure_search(alkene, [0, 0, 1])
        assert self.to_set_of_sets(matches) == {frozenset({(1, 1), (0, 0)})}
        matches = graph.substructure_search(alkene, [1, 1, 0])
        assert self.to_set_of_sets(matches) == {frozenset({(0, 1), (1, 0)})}
        matches = graph.substructure_search(alkene, [0, 0])
        assert self.to_set_of_sets(matches) == set()
        assert self.to_set_of_sets(matches) == set()
        matches = graph.substructure_search(alkene, [0, 0, 1, 1])
        assert self.to_set_of_sets(matches) == set()
        matches = graph.substructure_search(alkene, [0, 0, 1])
        assert self.to_set_of_sets(matches) == {frozenset({(1, 1), (0, 0)})}
        matches = graph.substructure_search(alkene, [1, 1, 0])
        assert self.to_set_of_sets(matches) == {frozenset({(0, 1), (1, 0)})}
        matches = graph.substructure_search(alkene, [0, 0])
        assert self.to_set_of_sets(matches) == set()

        graph = AtomGraph()  # C=CO
        graph = AtomGraph()  # C=CO
        graph.add_node("C", 4)
        graph.add_node("C", 4)
        graph.add_node("O", 2)
        graph.add_edge(0, 1, 2)
        graph.add_edge(1, 2)
        oxyl = AtomGraph()
        oxyl.add_node("O", 2)
        matches = graph.substructure_search(oxyl, [0])
        assert self.to_set_of_sets(matches) == {frozenset({(0, 2)})}
        assert self.to_set_of_sets(matches) == {frozenset({(0, 2)})}

    def test_substructure_search_2(self):
        truth = AtomGraph()
        truth.from_smiles("CNCNOC=O")

        sub = AtomGraph()
        sub.add_node("C", 4)
        sub.add_node("O", 2)
        sub.add_node("O", 2)
        sub.add_edge(0, 1)
        sub.add_edge(0, 2, 2)

        matches = truth.substructure_search(sub, [0])
        assert len(matches) == 1

    def test_substructure_search_3(self):
        truth = AtomGraph()
        truth.from_smiles("CNCNC(=O)O")

        sub = AtomGraph()
        sub.add_node("C", 4)
        sub.add_node("N", 3)
        sub.add_node("C", 4)
        sub.add_edge(0, 1)
        sub.add_edge(1, 2)

        matches = truth.substructure_search(sub, [0, 0, 0, 1, 2, 2])
        matches = truth.substructure_search(sub, [0, 0, 0, 1, 2, 2])
        # matches = truth.substructure_search(sub, [2,2,2, 1, 0, 0])
        assert self.to_set_of_sets(matches) == {frozenset({(0, 0), (1, 1), (2, 2)})}
        assert self.to_set_of_sets(matches) == {frozenset({(0, 0), (1, 1), (2, 2)})}

    def test_json(self):
        graph = GroupGraph()
        graph.add_node("type1", "C", [0, 0])
        graph.add_node("type1", "C", [0, 0])
        graph.add_node("type2", "C", [0, 0])
        graph.add_edge((0, 0), (1, 0))
        graph.add_edge((1, 1), (2, 0))

        json = graph.to_json()
        graph2 = GroupGraph()
        graph2.from_json(json)
        assert graph == graph2

    def test_pickle(self):
        graph = GroupGraph()
        graph.add_node("type1", "C", [0, 0])
        graph.add_node("type1", "C", [0, 0])
        graph.add_node("type2", "C", [0, 0])
        graph.add_edge((0, 0), (1, 0))
        graph.add_edge((1, 1), (2, 0))

        with open("test.pkl", "wb") as f:
            pickle.dump(graph, f)

        with open("test.pkl", "rb") as f:
            graph2 = pickle.load(f)

        assert graph == graph2

    def test_canonize(self):
        # Test case 1: Simple linear chain with single bonds
        aGraph = AtomGraph()
        aGraph.add_node("C", 4)
        aGraph.add_node("C", 4)
        aGraph.add_node("C", 4)
        aGraph.add_edge(0, 1, 1)  # Single bond
        aGraph.add_edge(1, 2, 1)  # Single bond

        bGraph = AtomGraph()
        bGraph.add_node("C", 4)
        bGraph.add_node("C", 4)
        bGraph.add_node("C", 4)
        bGraph.add_edge(0, 1, 1)  # Single bond
        bGraph.add_edge(1, 2, 1)  # Single bond

        assert aGraph.to_canonical() == bGraph.to_canonical()

        # Test case 2: Linear chain with a double bond
        aGraph = AtomGraph()
        aGraph.add_node("C", 4)
        aGraph.add_node("C", 4)
        aGraph.add_node("C", 4)
        aGraph.add_edge(0, 1, 2)  # Double bond
        aGraph.add_edge(1, 2, 1)  # Single bond

        bGraph = AtomGraph()
        bGraph.add_node("C", 4)
        bGraph.add_node("C", 4)
        bGraph.add_node("C", 4)
        bGraph.add_edge(0, 1, 2)  # Double bond
        bGraph.add_edge(1, 2, 1)  # Single bond

        assert aGraph.to_canonical() == bGraph.to_canonical()

        # Test case 3: Cyclic structure with single bonds
        aGraph = AtomGraph()
        aGraph.add_node("C", 4)
        aGraph.add_node("C", 4)
        aGraph.add_node("C", 4)
        aGraph.add_edge(0, 1, 1)  # Single bond
        aGraph.add_edge(1, 2, 1)  # Single bond
        aGraph.add_edge(2, 0, 1)  # Single bond

        bGraph = AtomGraph()
        bGraph.add_node("C", 4)
        bGraph.add_node("C", 4)
        bGraph.add_node("C", 4)
        bGraph.add_edge(0, 1, 1)  # Single bond
        bGraph.add_edge(1, 2, 1)  # Single bond
        bGraph.add_edge(2, 0, 1)  # Single bond

        assert aGraph.to_canonical() == bGraph.to_canonical()

        # Test case 4: Cyclic structure with a double bond
        aGraph = AtomGraph()
        aGraph.add_node("C", 4)
        aGraph.add_node("C", 4)
        aGraph.add_node("C", 4)
        aGraph.add_edge(0, 1, 2)  # Double bond
        aGraph.add_edge(1, 2, 1)  # Single bond
        aGraph.add_edge(2, 0, 1)  # Single bond

        bGraph = AtomGraph()
        bGraph.add_node("C", 4)
        bGraph.add_node("C", 4)
        bGraph.add_node("C", 4)
        bGraph.add_edge(0, 1, 2)  # Double bond
        bGraph.add_edge(1, 2, 1)  # Single bond
        bGraph.add_edge(2, 0, 1)  # Single bond

        assert aGraph.to_canonical() == bGraph.to_canonical()

        # Test case 5: Automorphic graphs with different bond orders
        aGraph = AtomGraph()
        aGraph.add_node("C", 4)
        aGraph.add_node("C", 4)
        aGraph.add_node("C", 4)
        aGraph.add_edge(0, 1, 1)  # Single bond
        aGraph.add_edge(1, 2, 2)  # Double bond

        bGraph = AtomGraph()
        bGraph.add_node("C", 4)
        bGraph.add_node("C", 4)
        bGraph.add_node("C", 4)
        bGraph.add_edge(0, 2, 2)  # Double bond
        bGraph.add_edge(2, 1, 1)  # Single bond

        assert aGraph.to_canonical() == bGraph.to_canonical()

    # def test_add_edge_performance(self, benchmark):
    #     graph = GroupGraph()
    #     for i in range(100):
    #         graph.add_node(f'type{i}', '', [0, 1], [0, 0])
    #     def benchmark_add_edge():
    #         graph.add_edge((0, 0), (1, 1))
    #         graph.remove_edge((0, 0), (1, 1))

    #     # Benchmark the add_edge method
    #     benchmark(benchmark_add_edge)

    def test_smiles_brackets(self):
        assert Group("type1", "[C]", [0])
        assert Group("type1", "[C][C]", [0])
        assert Group("type1", "[Cl][N](C)[Li+]", [0])
        gG = GroupGraph()
        gG.add_node("type1", "C([Cl])([Br])[Li+]", [0])
        assert gG.to_smiles() == "[Li+]C(Cl)Br"<|MERGE_RESOLUTION|>--- conflicted
+++ resolved
@@ -132,25 +132,18 @@
         graph.add_node("type1", "C", [0, 0])
 
         assert len(graph.nodes) == 1
-<<<<<<< HEAD
+
         assert set(n.type for n in graph.nodes.values()) == {"type1"}
         assert set(n.pattern for n in graph.nodes.values()) == {"C"}
         assert set(tuple(n.ports) for n in graph.nodes.values()) == {(0, 1)}
         assert set(tuple(n.hubs) for n in graph.nodes.values()) == {(0, 0)}
         
-=======
-        assert set(n.type for n in graph.nodes.values()) == set(["type1"])
-        assert set(n.pattern for n in graph.nodes.values()) == set(["C"])
-        assert [n.ports for n in graph.nodes.values()] == [[0, 1]]
-        assert [n.hubs for n in graph.nodes.values()] == [[0, 0]]
-
->>>>>>> fdade0fa
         graph.add_node("type1")
 
         # Adding a node with different type and pattern
         graph.add_node("type2", "C", [0])
+        
         assert len(graph.nodes) == 3
-<<<<<<< HEAD
         assert set(n.type for n in graph.nodes.values()) == {"type1", "type1", "type2"}
         assert set(n.pattern for n in graph.nodes.values()) == {"C"}
         assert set(tuple(n.ports) for n in graph.nodes.values()) == {(0,), (0, 1)}
@@ -158,6 +151,7 @@
 
         group = Group("alkene", "C=C", [0,0,1,1])
         graph.add_node(group)
+        
         assert len(graph.nodes) == 4
         assert set(n.type for n in graph.nodes.values()) == {"type1", "type1", "type2", "alkene"}
         assert set(n.pattern for n in graph.nodes.values()) == {"C", "C=C"}
@@ -165,14 +159,6 @@
         assert set(tuple(n.hubs) for n in graph.nodes.values()) == {(0,), (0, 0), (0, 0, 1, 1)}
 
 
-=======
-        assert set(n.type for n in graph.nodes.values()) == set(
-            ["type1", "type1", "type2"]
-        )
-        assert set(n.pattern for n in graph.nodes.values()) == set(["C", "C", "C"])
-        assert [n.ports for n in graph.nodes.values()] == [[0], [0, 1], [0, 1]]
-        assert [n.hubs for n in graph.nodes.values()] == [[0], [0, 0], [0, 0]]
->>>>>>> fdade0fa
 
     def test_add_edge(self):
         graph = GroupGraph()
