#include <GraphMol/SmilesParse/SmilesParse.h>
#include <GraphMol/SmilesParse/SmilesWrite.h>
#include <GraphMol/ROMol.h>
#include <GraphMol/GraphMol.h>
#include <GraphMol/Substruct/SubstructMatch.h>

#include <nauty/nauty.h>

#include <unordered_map>
#include <vector>
#include <algorithm>
#include <stdexcept>
#include <memory>
#include <iostream>  // For debugging output


#include "dataStructures.hpp"


struct TupleHash {
    template <typename T1, typename T2, typename T3>
    std::size_t operator ()(const std::tuple<T1, T2, T3>& t) const {
        auto h1 = std::hash<T1>{}(std::get<0>(t));
        auto h2 = std::hash<T2>{}(std::get<1>(t));
        auto h3 = std::hash<T3>{}(std::get<2>(t));

        // Combine the hashes using a better mix (commonly used strategy)
        h1 ^= h2 + 0x9e3779b9 + (h1 << 6) + (h1 >> 2);  // Mixing h1 and h2
        h1 ^= h3 + 0x9e3779b9 + (h1 << 6) + (h1 >> 2);  // Mixing h1 and h3
        return h1;
    }
};

namespace std {
    template <>
    struct hash<std::tuple<char, char, int>> {
        std::size_t operator()(const std::tuple<char, char, int>& t) const {
            auto h1 = std::hash<char>{}(std::get<0>(t));
            auto h2 = std::hash<char>{}(std::get<1>(t));
            auto h3 = std::hash<int>{}(std::get<2>(t));

            // Combine the hashes using a better mix (commonly used strategy)
            h1 ^= h2 + 0x9e3779b9 + (h1 << 6) + (h1 >> 2);  // Mixing h1 and h2
            h1 ^= h3 + 0x9e3779b9 + (h1 << 6) + (h1 >> 2);  // Mixing h1 and h3
            return h1;
        }
    };
}

// std::unordered_map<GroupGraph::Group, std::unordered_set<GroupGraph::Group>> determineNodeComposition(const std::unordered_map<std::string, GroupGraph::Group>& nodeDefs){
//     std::unordered_map<GroupGraph::Group, std::unordered_set<GroupGraph::Group>> nodeComposition;
//     for (const auto& nodeDef1 : nodeDefs) {
//         const GroupGraph::Group& nodeData = nodeDef1.second;
//         const std::string& smiles = nodeData.smarts; // Need to use smiles because rdkit can't actually do substructure matching with smarts

//         for (const auto& nodeDef2 : nodeDefs) {
//             const std::string& smarts2 = nodeDef2.first;
//             const GroupGraph::Group& nodeData2 = nodeDef2.second;
//             std::unique_ptr<RDKit::ROMol> query(RDKit::SmartsToMol(smarts2));
//             std::vector<RDKit::MatchVectType> matches;
//             RDKit::SubstructMatch(*original, *query, matches);
//             if (!matches.empty()) {
//                 nodeComposition[nodeData].insert(nodeData2);
//             }
//         }
//         if (nodeComposition[nodeData].empty()) {
//             nodeComposition[nodeData].insert(nodeData);
//         }
//     }
//     return nodeComposition;
// }
std::unordered_set<GroupGraph::Group> possibleValencyNode(const GroupGraph::Group& node) {
    /*
        Given a node, return all possible nodes that can be created by adding sampling the hubs
        The upper bound is 2^hubs.size() - 1 but because the atoms in a node can be automorphic to each other this is in practice much smaller
        Ex. C=C, [0,0,1,1] -> C=C, [0,0,1,1], C=C, [0,0,1], C=C, [0,1], C=C, [0,0], C=C, [0], C=C []
        TODO: Implement a more efficient algorithm, currently this is generates all possible subsets, would be more efficient to incorporate the automorphisms
    */

    // Resulting set of nodes
    std::unordered_set<GroupGraph::Group> possibleNodes;

    // Get the total number of hubs
    size_t hubCount = node.hubs.size();

    // Generate all subsets of hubs (2^hubCount subsets)
    size_t subsetCount = 1 << hubCount; // 2^hubCount

    for (size_t mask = 0; mask < subsetCount; ++mask) {
        // Create a subset of hubs based on the current mask
        std::vector<int> subset;
        for (size_t i = 0; i < hubCount; ++i) {
            if (mask & (1 << i)) {
                subset.push_back(node.hubs[i]);
            }
        }

        // Create a new node with this subset of hubs
        GroupGraph::Group newNode = node;
        newNode.hubs = subset;
        newNode.ports.resize(subset.size());
        std::iota(newNode.ports.begin(), newNode.ports.end(), 0);

        possibleNodes.insert(newNode);
    }

    return possibleNodes;

}
// TODO: This should accept nodeDefs which are NodeTraces
// TODO: This should handle Groups which can be SMARTS or SMILES
std::vector<GroupGraph> fragment(
    const std::string& smiles,
    const std::unordered_set<GroupGraph::Group>& nodeDefs
) {
    std::vector<GroupGraph> allFragmentations; // Store all valid fragmentations
    GroupGraph groupGraph;
    std::vector<GroupGraph::Group> finalNodeDefinitions;

    // Parse the SMILES string to an AtomGraph
    AtomGraph mol;
    mol.fromSmiles(smiles);

    // Calculate possible nodes for each node definition
    std::unordered_map<GroupGraph::Group, std::unordered_set<GroupGraph::Group>> possibleNodes;
    for (const auto& nodeDef : nodeDefs) {
        possibleNodes[nodeDef] = possibleValencyNode(nodeDef);
    }

    // Convert to sorted vectors
    std::unordered_map<GroupGraph::Group, std::vector<GroupGraph::Group>> possibleNodesVec;
    for (const auto& [node, possibleNodeSet] : possibleNodes) {
        possibleNodesVec[node] = std::vector<GroupGraph::Group>(possibleNodeSet.begin(), possibleNodeSet.end());
    }

    std::vector<GroupGraph::Group> nodesVec;
    for (const auto& [node, possibleNodeSet] : possibleNodes) {
        nodesVec.push_back(node);
    }

    std::sort(nodesVec.begin(), nodesVec.end(),
        [](const GroupGraph::Group& a, const GroupGraph::Group& b) {
            AtomGraph aGraph, bGraph;
            aGraph.fromSmiles(a.smarts); // fromSmarts?
            bGraph.fromSmiles(b.smarts); // fromSmarts?
            if (aGraph.nodes.size() != bGraph.nodes.size()) {
                return aGraph.nodes.size() > bGraph.nodes.size();
            }
            return a.hubs.size() > b.hubs.size();
        }
    );

    for (auto& [node, nodeCompositionVec] : possibleNodesVec) {
        std::sort(nodeCompositionVec.begin(), nodeCompositionVec.end(),
        [](const GroupGraph::Group& a, const GroupGraph::Group& b) {
            AtomGraph aGraph, bGraph;

            aGraph.fromSmiles(a.smarts); // fromSmarts
            bGraph.fromSmiles(b.smarts); // fromSmarts
            if (aGraph.nodes.size() != bGraph.nodes.size()) {
                return aGraph.nodes.size() > bGraph.nodes.size();
            }
            return a.hubs.size() > b.hubs.size();
        });
    }

    // Flatten the possible nodes
    std::vector<GroupGraph::Group> sortedNodes;
    for (const auto& node : nodesVec) {
        for (const auto& possibleNode : possibleNodesVec[node]) {
            sortedNodes.push_back(possibleNode);
        }
    }

    // Recursive function to explore all valid fragmentations
    std::function<void(const std::vector<GroupGraph::Group>&,
                       std::unordered_map<int, GroupGraph::NodeIDType>,
                       std::unordered_map<int, std::vector<int>>,
                       std::unordered_map<int, std::string>,
                       int,
                       GroupGraph)>
    attemptFragmentation = [&](const std::vector<GroupGraph::Group>& candidates,
                               std::unordered_map<int, GroupGraph::NodeIDType> atomToNodeid,
                               std::unordered_map<int, std::vector<int>> atomToPorts,
                               std::unordered_map<int, std::string> atomToSmarts,
                               int startIdx,
                               GroupGraph currentGraph) {
        if (atomToNodeid.size() == mol.nodes.size()) {
            // Add edges to the group graph based on molecular connectivity
            for (const auto& [src, dstSet] : mol.edges) {
                for (const auto& [dst, bondOrder] : dstSet) {
                    GroupGraph::NodeIDType srcNode = atomToNodeid[src];
                    GroupGraph::NodeIDType dstNode = atomToNodeid[dst];
                    if (srcNode == dstNode) continue;

                    // Check if the edge already exists
                    bool edgeExists = false;
                    for (const auto& edge : currentGraph.edges) {
                        if ((std::get<0>(edge) == srcNode && std::get<2>(edge) == dstNode) || (std::get<0>(edge) == dstNode && std::get<2>(edge) == srcNode)) {
                            edgeExists = true;
                            break;
                        }
                    }
                    if (edgeExists) continue;
                    // Find available ports
                    int srcPort = -1, dstPort = -1;
                    for (int port : atomToPorts[src]) {
                        if (currentGraph.isPortFree(srcNode, port)) {
                            srcPort = port;
                            break;
                        }
                    }
                    for (int port : atomToPorts[dst]) {
                        if (currentGraph.isPortFree(dstNode, port)) {
                            dstPort = port;
                            break;
                        }
                    }

                    if (srcPort == -1 || dstPort == -1) {
                        // printf("Failed to find free ports for edge: %d-%d\n%s\n", src, dst, currentGraph.printGraph().c_str());
                        return;
                        // throw std::invalid_argument("No free ports available for " + std::string(atomToSmarts[src]) +  " ( " + std::to_string(src) + " )"+ " -> " + std::string(atomToSmarts[dst]) + " ( " + std::to_string(dst) + " )");
                    }

                    // printf("GroupGraph : %s\n", currentGraph.printGraph().c_str());
                    // printf("AtomtoPorts:\n");
                    // for (const auto& [atom, ports] : atomToPorts) {
                    //     printf("%d: ", atom);
                    //     printf ("Ports: ");
                    //     for (const auto& port : ports) {
                    //         printf("%d ", port);
                    //     }
                    //     printf("Smarts: %s ", atomToSmarts[atom].c_str());
                    //     printf(" element %s", mol.nodes[atom].ntype.c_str());
                    //     printf("NodeID: %d\n", atomToNodeid[atom]);
                    //     printf("\n");
                    // }
                    // printf("Edge: %d-%d, Ports: %d-%d\n", src, dst, srcPort, dstPort);
                    // printf("Smarts: %s-%s\n", atomToSmarts[src].c_str(), atomToSmarts[dst].c_str());

                    // printf("Bond Order: %d\n", bondOrder);

                    currentGraph.addEdge(
                        std::make_tuple(srcNode, srcPort),
                        std::make_tuple(dstNode, dstPort),
                        bondOrder
                    );
                }
            }
            allFragmentations.push_back(currentGraph); // Store this valid fragmentation
            // printf("Added fragmentation\n");
            return;
        }

        for (size_t i = startIdx; i < candidates.size(); ++i) {
            const auto& node = candidates[i];
            AtomGraph query;
            query.fromSmiles(node.smarts); // fromSMARTS

            auto matches = mol.substructureSearch(query, node.hubs);
            if (matches.empty()) {
                continue;
            }

            std::unordered_map<int, GroupGraph::NodeIDType> tempAtomToNodeid = atomToNodeid;
            std::unordered_map<int, std::vector<int>> tempAtomToPorts = atomToPorts;
            std::unordered_map<int, std::string> tempAtomToSmarts = atomToSmarts;
            GroupGraph tempGraph = currentGraph;  // Copy to maintain independent states
            GroupGraph::NodeIDType currentId = tempGraph.nodes.size();

            for (const auto& match : matches) {
                bool alreadyMatched = false;
                for (const auto& [queryid, molid] : match) {
                    if (tempAtomToNodeid.count(molid)) {
                        alreadyMatched = true;
                        break;
                    }
                }
                if (alreadyMatched) continue;

                auto parent = std::find_if(
                    nodeDefs.begin(),
                    nodeDefs.end(),
                    [&](const GroupGraph::Group& n) {
                        return n.smarts == node.smarts && n.ntype == node.ntype;
                    }
                );

                if (parent == nodeDefs.end()) {
                    throw std::invalid_argument("Parent node not found.");
                }

                tempGraph.addNode(parent->ntype, parent->smarts, parent->hubs);
<<<<<<< HEAD
                // applied = true;
=======
>>>>>>> bf80bc0a

                for (const auto& [queryid, molid] : match) {
                    tempAtomToNodeid[molid] = currentId;
                    tempAtomToSmarts[molid] = node.smarts;

                    std::vector<int> hubIndices;
                    for (size_t idx = 0; idx < parent->hubs.size(); ++idx) {
                        if (parent->hubs[idx] == queryid) {
                            hubIndices.push_back(idx);
                        }
                    }

                    tempAtomToPorts[molid] = hubIndices;
                }
                currentId++;

                // Recursive call to explore further
                attemptFragmentation(candidates, tempAtomToNodeid, tempAtomToPorts, tempAtomToSmarts, i + 1, tempGraph);
            }
        }
    };

    // Initial attempt to fragment using the sorted nodes
    std::unordered_map<int, GroupGraph::NodeIDType> atomToNodeid;
    std::unordered_map<int, std::vector<int>> atomToPorts;
    std::unordered_map<int, std::string> atomToSmarts;

    attemptFragmentation(sortedNodes, atomToNodeid, atomToPorts, atomToSmarts, 0, groupGraph);

    if (allFragmentations.empty()) {
        throw std::invalid_argument("Failed to fully fragment the molecule.");
    }

    return allFragmentations;
}<|MERGE_RESOLUTION|>--- conflicted
+++ resolved
@@ -292,10 +292,6 @@
                 }
 
                 tempGraph.addNode(parent->ntype, parent->smarts, parent->hubs);
-<<<<<<< HEAD
-                // applied = true;
-=======
->>>>>>> bf80bc0a
 
                 for (const auto& [queryid, molid] : match) {
                     tempAtomToNodeid[molid] = currentId;
